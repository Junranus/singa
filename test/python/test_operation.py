# Licensed to the Apache Software Foundation (ASF) under one
# or more contributor license agreements.  See the NOTICE file
# distributed with this work for additional information
# regarding copyright ownership.  The ASF licenses this file
# to you under the Apache License, Version 2.0 (the
# "License"); you may not use this file except in compliance
# with the License.  You may obtain a copy of the License at
#
#   http://www.apache.org/licenses/LICENSE-2.0
#
# Unless required by applicable law or agreed to in writing, software
# distributed under the License is distributed on an "AS IS" BASIS,
# WITHOUT WARRANTIES OR CONDITIONS OF ANY KIND, either express or implied.
# See the License for the specific language governing permissions and
# limitations under the License.
# =============================================================================

import unittest
from builtins import str

from singa import tensor
from singa import singa_wrap as singa
from singa import autograd
from singa import layer
from singa import singa_wrap
from cuda_helper import gpu_dev, cpu_dev

import numpy as np

autograd.training = True

CTensor = singa.Tensor

dy = CTensor([2, 1, 2, 2])
singa.Gaussian(0.0, 1.0, dy)


def _tuple_to_string(t):
    lt = [str(x) for x in t]
    return '(' + ', '.join(lt) + ')'


def axis_helper(y_shape, x_shape):
    """
    check which axes the x has been broadcasted
    Args:
        y_shape: the shape of result
        x_shape: the shape of x
    Return:
        a tuple refering the axes
    """
    res = []
    j = len(x_shape) - 1
    for i in range(len(y_shape) - 1, -1, -1):
        if j < 0 or x_shape[j] != y_shape[i]:
            res.append(i)
        j -= 1
    return tuple(res[::-1])


def prepare_inputs_targets_for_rnn_test(dev):
    x_0 = np.random.random((2, 3)).astype(np.float32)
    x_1 = np.random.random((2, 3)).astype(np.float32)
    x_2 = np.random.random((2, 3)).astype(np.float32)

    h_0 = np.zeros((2, 2)).astype(np.float32)

    t_0 = np.random.random((2, 2)).astype(np.float32)
    t_1 = np.random.random((2, 2)).astype(np.float32)
    t_2 = np.random.random((2, 2)).astype(np.float32)

    x0 = tensor.Tensor(device=dev, data=x_0)
    x1 = tensor.Tensor(device=dev, data=x_1)
    x2 = tensor.Tensor(device=dev, data=x_2)

    h0 = tensor.Tensor(device=dev, data=h_0)

    t0 = tensor.Tensor(device=dev, data=t_0)
    t1 = tensor.Tensor(device=dev, data=t_1)
    t2 = tensor.Tensor(device=dev, data=t_2)

    inputs = [x0, x1, x2]
    targets = [t0, t1, t2]
    return inputs, targets, h0


class TestPythonOperation(unittest.TestCase):

    def check_shape(self, actual, expect):
        self.assertEqual(
            actual, expect, 'shape mismatch, actual shape is %s'
            ' exepcted is %s' %
            (_tuple_to_string(actual), _tuple_to_string(expect)))

    def _greater_helper(self, dev):
        x0 = np.array([-0.9, -0.3, -0.1, 0.1, 0.5,
                       0.9]).reshape(3, 2).astype(np.float32)
        x1 = np.array([0, -0.3, 0, 0.1, 0, 0.9]).reshape(3,
                                                         2).astype(np.float32)
        y = np.greater(x0, x1)
        x0 = tensor.from_numpy(x0)
        x1 = tensor.from_numpy(x1)
        x0.to_device(dev)
        x1.to_device(dev)

        result = autograd.greater(x0, x1)

        np.testing.assert_array_almost_equal(tensor.to_numpy(result),
                                             y,
                                             decimal=5)

    def test_Greater_cpu(self):
        self._greater_helper(cpu_dev)

    @unittest.skipIf(not singa_wrap.USE_CUDA, 'CUDA is not enabled')
    def test_Greater_gpu(self):
        self._greater_helper(gpu_dev)

    def _conv2d_helper(self, dev):
        # (out_channels, kernel_size)
        conv_0 = layer.Conv2d(1, 2)
        conv_without_bias_0 = layer.Conv2d(1, 2, bias=False)

        cpu_input_tensor = tensor.Tensor(shape=(2, 3, 3, 3), device=dev)
        cpu_input_tensor.gaussian(0.0, 1.0)

        dy = tensor.Tensor(shape=(2, 1, 2, 2), device=dev)
        dy.gaussian(0.0, 1.0)

        y = conv_0(cpu_input_tensor)  # PyTensor
        dx, dW, db = y.creator.backward(dy.data)  # CTensor

        self.check_shape(y.shape, (2, 1, 2, 2))
        self.check_shape(dx.shape(), (2, 3, 3, 3))
        self.check_shape(dW.shape(), (1, 3, 2, 2))
        self.check_shape(db.shape(), (1,))

        # forward without bias
        y_without_bias = conv_without_bias_0(cpu_input_tensor)
        self.check_shape(y_without_bias.shape, (2, 1, 2, 2))

    def test_conv2d_cpu(self):
        self._conv2d_helper(cpu_dev)

    @unittest.skipIf(not singa_wrap.USE_CUDA, 'CUDA is not enabled')
    def test_conv2d_gpu(self):
        self._conv2d_helper(gpu_dev)

    def _conv_same_pad(self, dev, pad_mode, is_2d):
        if is_2d:
            x_h, w_h, k_h, p_h = 32, 4, 4, 1
        else:
            x_h, w_h, k_h, p_h = 1, 1, 1, 0

        x = tensor.Tensor(shape=(3, 3, x_h, 32), device=dev)
        x.gaussian(0.0, 1.0)

        # with the same padding, the padding should be 3
        # for SAME_UPPER, is (1, 1) + (0, 1)
        # for SAME_LOWER, is (1, 1) + (1, 0)

        kernel = (k_h, 4)
        padding = (p_h, 1)
        stride = (1, 1)
        group = 1
        bias = False
        out_channels = 3

        conv_0 = layer.Conv2d(out_channels,
                              kernel,
                              stride=stride,
                              group=group,
                              bias=bias,
                              pad_mode=pad_mode)

        y = conv_0(x)
        dy = np.ones((3, 3, x_h, 32), dtype=np.float32)
        dy = tensor.from_numpy(dy)
        dy.to_device(dev)

        dx, dW = y.creator.backward(dy.data)
        self.check_shape(y.shape, (3, 3, x_h, 32))
        self.check_shape(dx.shape(), (3, 3, x_h, 32))
        self.check_shape(dW.shape(), (3, 3, w_h, 4))

    def test_conv2d_same_pad_cpu(self):
        self._conv_same_pad(cpu_dev, "SAME_LOWER", True)
        self._conv_same_pad(cpu_dev, "SAME_UPPER", True)

    @unittest.skipIf(not singa_wrap.USE_CUDA, 'CUDA is not enabled')
    def test_conv2d_same_pad_gpu(self):
        self._conv_same_pad(gpu_dev, "SAME_LOWER", True)
        self._conv_same_pad(gpu_dev, "SAME_UPPER", True)

    def test_conv1d_same_pad_cpu(self):
        self._conv_same_pad(cpu_dev, "SAME_LOWER", False)
        self._conv_same_pad(cpu_dev, "SAME_UPPER", False)

    @unittest.skipIf(not singa_wrap.USE_CUDA, 'CUDA is not enabled')
    def test_conv1d_same_pad_gpu(self):
        self._conv_same_pad(gpu_dev, "SAME_LOWER", False)
        self._conv_same_pad(gpu_dev, "SAME_UPPER", False)

    def _pooling_same_pad(self, dev, pad_mode, is_2d):
        if is_2d:
            x_h, k_h, p_h = 32, 4, 1
        else:
            x_h, k_h, p_h = 1, 1, 0

        x = tensor.Tensor(shape=(3, 3, x_h, 32), device=dev)
        x.gaussian(0.0, 1.0)

        # with the same padding, the padding should be 3
        # for SAME_UPPER, is (1, 1) + (0, 1)
        # for SAME_LOWER, is (1, 1) + (1, 0)

        kernel = (k_h, 4)
        # we add 4 padding here and hope the conv and trim one padding then
        padding = (p_h, 1)
        stride = (1, 1)

        pooling = layer.Pooling2d(kernel, stride=stride, pad_mode=pad_mode)

        y = pooling(x)

        dy = np.ones((3, 3, x_h, 32), dtype=np.float32)
        dy = tensor.from_numpy(dy)
        dy.to_device(dev)

        dx = y.creator.backward(dy.data)
        self.check_shape(y.shape, (3, 3, x_h, 32))
        self.check_shape(dx.shape(), (3, 3, x_h, 32))

    def test_pooling2d_same_pad_cpu(self):
        self._pooling_same_pad(cpu_dev, "SAME_LOWER", True)
        self._pooling_same_pad(cpu_dev, "SAME_UPPER", True)

    @unittest.skipIf(not singa_wrap.USE_CUDA, 'CUDA is not enabled')
    def test_pooling2d_same_pad_gpu(self):
        self._pooling_same_pad(gpu_dev, "SAME_LOWER", True)
        self._pooling_same_pad(gpu_dev, "SAME_UPPER", True)

    def test_pooling1d_same_pad_cpu(self):
        self._pooling_same_pad(cpu_dev, "SAME_LOWER", False)
        self._pooling_same_pad(cpu_dev, "SAME_UPPER", False)

    @unittest.skipIf(not singa_wrap.USE_CUDA, 'CUDA is not enabled')
    def test_pooling1d_same_pad_gpu(self):
        self._pooling_same_pad(gpu_dev, "SAME_LOWER", False)
        self._pooling_same_pad(gpu_dev, "SAME_UPPER", False)

    def _sum_helper(self, dev):
        x = np.array([0.1, -1.0, 0.4, 4.0, -0.9,
                      9.0]).reshape(3, 2).astype(np.float32)
        x1 = np.array([0.1, 1.0, 0.4, 4.0, 0.9,
                       9.0]).reshape(3, 2).astype(np.float32)
        y = x + x1
        dy = np.ones((3, 2), dtype=np.float32)
        grad0 = dy
        grad1 = dy
        x = tensor.from_numpy(x)
        x1 = tensor.from_numpy(x1)
        dy = tensor.from_numpy(dy)
        x.to_device(dev)
        x1.to_device(dev)
        dy.to_device(dev)

        result = autograd.sum(x, x1)
        dx0, dx1 = result.creator.backward(dy.data)

        np.testing.assert_array_almost_equal(tensor.to_numpy(result),
                                             y,
                                             decimal=5)
        np.testing.assert_array_almost_equal(tensor.to_numpy(
            tensor.from_raw_tensor(dx0)),
                                             grad0,
                                             decimal=5)
        np.testing.assert_array_almost_equal(tensor.to_numpy(
            tensor.from_raw_tensor(dx1)),
                                             grad1,
                                             decimal=5)

    def test_sum_cpu(self):
        self._sum_helper(cpu_dev)

    @unittest.skipIf(not singa_wrap.USE_CUDA, 'CUDA is not enabled')
    def test_sum_gpu(self):
        self._sum_helper(gpu_dev)

    def _SeparableConv2d_helper(self, dev):
        # SeparableConv2d(in_channels, out_channels, kernel_size)
        if dev == cpu_dev:
            in_channels = 1
        else:
            in_channels = 8
        separ_conv = layer.SeparableConv2d(16, 3, padding=1)

        x = np.random.random((10, in_channels, 28, 28)).astype(np.float32)
        x = tensor.Tensor(device=dev, data=x)

        y = separ_conv(x)
        self.check_shape(y.shape, (10, 16, 28, 28))

        y1 = separ_conv.depthwise_conv(x)
        y2 = separ_conv.point_conv(y1)

        dy1, dW_depth = y2.creator.backward(y2.data)
        dx, dW_spacial = y1.creator.backward(dy1)

        self.check_shape(y2.shape, (10, 16, 28, 28))

        self.check_shape(dy1.shape(), (10, in_channels, 28, 28))
        self.check_shape(dW_depth.shape(), (16, in_channels, 1, 1))

        self.check_shape(dx.shape(), (10, in_channels, 28, 28))
        self.check_shape(dW_spacial.shape(), (in_channels, 1, 3, 3))

    def test_SeparableConv2d_cpu(self):
        self._SeparableConv2d_helper(cpu_dev)

    @unittest.skipIf(not singa_wrap.USE_CUDA, 'CUDA is not enabled')
    def test_SeparableConv2d_gpu(self):
        self._SeparableConv2d_helper(gpu_dev)

    def _batchnorm2d_helper(self, dev):
        batchnorm_0 = layer.BatchNorm2d(3)

        cpu_input_tensor = tensor.Tensor(shape=(2, 3, 3, 3), device=dev)
        cpu_input_tensor.gaussian(0.0, 1.0)

        dy = cpu_input_tensor.clone().data

        y = batchnorm_0(cpu_input_tensor)
        dx, ds, db = y.creator.backward(dy)

        self.check_shape(y.shape, (2, 3, 3, 3))
        self.check_shape(dx.shape(), (2, 3, 3, 3))
        self.check_shape(ds.shape(), (3,))
        self.check_shape(db.shape(), (3,))

    def test_batchnorm2d_cpu(self):
        self._batchnorm2d_helper(cpu_dev)

    @unittest.skipIf(not singa_wrap.USE_CUDA, 'CUDA is not enabled')
    def test_batchnorm2d_gpu(self):
        self._batchnorm2d_helper(gpu_dev)

    def gradients_check(self,
                        func,
                        param,
                        autograds,
                        h=0.0005,
                        df=1,
                        dev=cpu_dev):
        # param: PyTensor
        # autograds: numpy_tensor
        p = tensor.to_numpy(param)
        it = np.nditer(p, flags=['multi_index'], op_flags=['readwrite'])
        while not it.finished:
            idx = it.multi_index
            diff = np.zeros_like(p)
            diff[idx] += h
            diff = tensor.from_numpy(diff)
            diff.to_device(dev)

            param += diff
            pos = func()
            pos = tensor.to_numpy(pos)

            param -= diff
            param -= diff
            neg = func()
            neg = tensor.to_numpy(neg)

            numerical_grad = np.sum((pos - neg) * df) / (2 * h)
            #print((autograds[idx] - numerical_grad)/numerical_grad)
            # threshold set as -5% to +5%
            #self.assertAlmostEqual((autograds[idx] - numerical_grad)/(numerical_grad+0.0000001), 0., places=1)
            self.assertAlmostEqual(autograds[idx] - numerical_grad,
                                   0.,
                                   places=2)

            it.iternext()

    def _vanillaRNN_gpu_tiny_ops_shape_check_helper(self, dev):
        # gradients shape check.
        inputs, target, h0 = prepare_inputs_targets_for_rnn_test(dev)
        rnn = layer.RNN(3, 2)

        hs, _ = rnn(inputs, h0)

        loss = autograd.softmax_cross_entropy(hs[0], target[0])
        for i in range(1, len(hs)):
            l = autograd.softmax_cross_entropy(hs[i], target[i])
            loss = autograd.add(loss, l)
        # d=autograd.infer_dependency(loss.creator)
        # print(d)
        for t, dt in autograd.backward(loss):
            self.check_shape(t.shape, dt.shape)

    def test_vanillaRNN_gpu_tiny_ops_shape_check_cpu(self):
        self._vanillaRNN_gpu_tiny_ops_shape_check_helper(cpu_dev)

    @unittest.skipIf(not singa_wrap.USE_CUDA, 'CUDA is not enabled')
    def test_vanillaRNN_gpu_tiny_ops_shape_check_gpu(self):
        self._vanillaRNN_gpu_tiny_ops_shape_check_helper(gpu_dev)

    def _LSTM_gpu_tiny_ops_shape_check_helper(self, dev):
        # gradients shape check.
        inputs, target, h0 = prepare_inputs_targets_for_rnn_test(dev)
        c_0 = np.random.random((2, 1)).astype(np.float32)
        c0 = tensor.Tensor(device=dev, data=c_0)

        rnn = layer.LSTM(3, 2)

        hs, _, _ = rnn(inputs, (h0, c0))
        loss = autograd.softmax_cross_entropy(hs[0], target[0])

        for i in range(1, len(hs)):
            l = autograd.softmax_cross_entropy(hs[i], target[i])
            loss = autograd.add(loss, l)
        # d=autograd.infer_dependency(loss.creator)
        # print(d)
        for t, dt in autograd.backward(loss):
            self.check_shape(t.shape, dt.shape)

    def test_LSTM_gpu_tiny_ops_shape_check_cpu(self):
        self._LSTM_gpu_tiny_ops_shape_check_helper(cpu_dev)

    @unittest.skipIf(not singa_wrap.USE_CUDA, 'CUDA is not enabled')
    def test_LSTM_gpu_tiny_ops_shape_check_gpu(self):
        self._LSTM_gpu_tiny_ops_shape_check_helper(gpu_dev)

    def _numerical_gradients_check_for_vallina_rnn_helper(self, dev):
        inputs, target, h0 = prepare_inputs_targets_for_rnn_test(dev)

        rnn = layer.RNN(3, 2)

        def valinna_rnn_forward():
            hs, _ = rnn(inputs, h0)

            loss = autograd.softmax_cross_entropy(hs[0], target[0])
            for i in range(1, len(hs)):
                l = autograd.softmax_cross_entropy(hs[i], target[i])
                loss = autograd.add(loss, l)
            #grads = autograd.gradients(loss)
            return loss

        loss1 = valinna_rnn_forward()
        auto_grads = autograd.gradients(loss1)

        params = rnn.get_params()
        for key, param in params.items():
            auto_grad = tensor.to_numpy(auto_grads[id(param)])

            self.gradients_check(valinna_rnn_forward, param, auto_grad, dev=dev)

    def _gradient_check_cudnn_rnn(self, mode="vanilla", dev=gpu_dev):
        seq = 10
        bs = 2
        fea = 10
        hid = 10
        x = np.random.random((seq, bs, fea)).astype(np.float32)
        tx = tensor.Tensor(device=dev, data=x)
        y = np.random.random((seq, bs, hid)).astype(np.float32)
        y = np.reshape(y, (-1, hid))
        ty = tensor.Tensor(device=dev, data=y)
        rnn = layer.CudnnRNN(hid, rnn_mode=mode, return_sequences=True)

        def vanilla_rnn_forward():
            out = rnn(tx)
            out = autograd.reshape(out, (-1, hid))
            loss = autograd.softmax_cross_entropy(out, ty)
            return loss

        loss = vanilla_rnn_forward()
        auto_grads = autograd.gradients(loss)

        params = rnn.get_params()
        for key, param in params.items():
            auto_grad = tensor.to_numpy(auto_grads[id(param)])
            self.gradients_check(vanilla_rnn_forward, param, auto_grad, dev=dev)

    @unittest.skipIf(not singa_wrap.USE_CUDA, 'CUDA is not enabled')
    def test_gradient_check_cudnn_rnn_vanilla(self):
        self._gradient_check_cudnn_rnn(mode="vanilla", dev=gpu_dev)

    @unittest.skipIf(not singa_wrap.USE_CUDA, 'CUDA is not enabled')
    def test_gradient_check_cudnn_rnn_lstm(self):
        self._gradient_check_cudnn_rnn(mode="lstm", dev=gpu_dev)

    # Cos Sim Gradient Check
    def _gradient_check_cossim(self, dev=gpu_dev):
        bs = 2
        vec = 3
        ta = tensor.random((bs, vec), dev)
        tb = tensor.random((bs, vec), dev)
        # treat ta, tb as params
        ta.stores_grad = True
        tb.stores_grad = True
        ty = tensor.random((bs,), dev)

        def _forward():
            out = autograd.cossim(ta, tb)
            loss = autograd.mse_loss(out, ty)
            return loss

        loss = _forward()
        auto_grads = autograd.gradients(loss)

        params = {id(ta): ta, id(tb): tb}

        for key, param in params.items():
            auto_grad = tensor.to_numpy(auto_grads[id(param)])
            self.gradients_check(_forward, param, auto_grad, dev=dev)

    @unittest.skipIf(not singa_wrap.USE_CUDA, 'CUDA is not enabled')
    def test_gradient_check_cossim_gpu(self):
        self._gradient_check_cossim(dev=gpu_dev)

    def test_gradient_check_cossim_cpu(self):
        self._gradient_check_cossim(dev=cpu_dev)

    def test_numerical_gradients_check_for_vallina_rnn_cpu(self):
        self._numerical_gradients_check_for_vallina_rnn_helper(cpu_dev)

    @unittest.skipIf(not singa_wrap.USE_CUDA, 'CUDA is not enabled')
    def test_numerical_gradients_check_for_vallina_rnn_gpu(self):
        self._numerical_gradients_check_for_vallina_rnn_helper(gpu_dev)

    def _numerical_gradients_check_for_lstm_helper(self, dev):
        inputs, target, h0 = prepare_inputs_targets_for_rnn_test(dev)
        c_0 = np.zeros((2, 2)).astype(np.float32)
        c0 = tensor.Tensor(device=dev, data=c_0)

        rnn = layer.LSTM(3, 2)

        def lstm_forward():
            hs, _, _ = rnn(inputs, (h0, c0))

            loss = autograd.softmax_cross_entropy(hs[0], target[0])
            for i in range(1, len(hs)):
                l = autograd.softmax_cross_entropy(hs[i], target[i])
                loss = autograd.add(loss, l)
            return loss

        loss1 = lstm_forward()
        auto_grads = autograd.gradients(loss1)

        params = rnn.get_params()
        for key, param in params.items():
            auto_grad = tensor.to_numpy(auto_grads[id(param)])

            self.gradients_check(lstm_forward, param, auto_grad, dev=dev)

    def test_numerical_gradients_check_for_lstm_cpu(self):
        self._numerical_gradients_check_for_lstm_helper(cpu_dev)

    @unittest.skipIf(not singa_wrap.USE_CUDA, 'CUDA is not enabled')
    def test_numerical_gradients_check_for_lstm_gpu(self):
        self._numerical_gradients_check_for_lstm_helper(gpu_dev)

    def _MeanSquareError_helper(self, dev):
        X = np.array([4.3, 5.4, 3.3, 3.6, 5.7,
                      6.0]).reshape(3, 2).astype(np.float32)
        T = np.array([4.4, 5.3, 3.2, 3.7, 5.4,
                      6.3]).reshape(3, 2).astype(np.float32)
        x = tensor.from_numpy(X)
        t = tensor.from_numpy(T)
        x.to_device(dev)
        t.to_device(dev)

        loss = autograd.mse_loss(x, t)
        dx = loss.creator.backward()

        loss_np = tensor.to_numpy(loss)[0]
        self.assertAlmostEqual(loss_np, 0.0366666, places=4)
        self.check_shape(dx.shape(), (3, 2))

    def test_MeanSquareError_cpu(self):
        self._MeanSquareError_helper(cpu_dev)

    @unittest.skipIf(not singa_wrap.USE_CUDA, 'CUDA is not enabled')
    def test_MeanSquareError_gpu(self):
        self._MeanSquareError_helper(gpu_dev)

    def _Abs_helper(self, dev):
        X = np.array([0.8, -1.2, 3.3, -3.6, -0.5,
                      0.5]).reshape(3, 2).astype(np.float32)
        XT = np.array([0.8, 1.2, 3.3, 3.6, 0.5,
                       0.5]).reshape(3, 2).astype(np.float32)
        x = tensor.from_numpy(X)
        x.to_device(dev)

        result = autograd.abs(x)
        dx = result.creator.backward(x.data)

        np.testing.assert_array_almost_equal(tensor.to_numpy(result), XT)
        self.check_shape(dx.shape(), (3, 2))

    def test_Abs_cpu(self):
        self._Abs_helper(cpu_dev)

    @unittest.skipIf(not singa_wrap.USE_CUDA, 'CUDA is not enabled')
    def test_Abs_gpu(self):
        self._Abs_helper(gpu_dev)

    def _Mean_helper(self, dev):
        x0 = np.array([-0.9, -0.3, -0.1, 0.1, 0.5,
                       0.9]).reshape(3, 2).astype(np.float32)
        x1 = np.array([0, -0.3, 0, 0.1, 0, 0.9]).reshape(3,
                                                         2).astype(np.float32)
        y = (x0 + x1) / 2
        grad = np.ones(x0.shape) / 2
        x0 = tensor.from_numpy(x0)
        x1 = tensor.from_numpy(x1)
        x0.to_device(dev)
        x1.to_device(dev)

        result = autograd.mean(x0, x1)
        dy = tensor.from_numpy(np.ones((3, 2)).astype(np.float32))
        dy.to_device(dev)
        dx0, dx1 = result.creator.backward(dy.data)

        np.testing.assert_array_almost_equal(tensor.to_numpy(result),
                                             y,
                                             decimal=5)
        np.testing.assert_array_almost_equal(tensor.to_numpy(
            tensor.from_raw_tensor(dx0)),
                                             grad,
                                             decimal=5)
        np.testing.assert_array_almost_equal(tensor.to_numpy(
            tensor.from_raw_tensor(dx1)),
                                             grad,
                                             decimal=5)

    def test_Mean_cpu(self):
        self._Mean_helper(cpu_dev)

    @unittest.skipIf(not singa_wrap.USE_CUDA, 'CUDA is not enabled')
    def test_Mean_gpu(self):
        self._Mean_helper(gpu_dev)

    def _Exp_helper(self, dev):
        X = np.array([0.8, -1.2, 3.3, -3.6, -0.5,
                      0.5]).reshape(3, 2).astype(np.float32)
        XT = np.exp(X)
        x = tensor.from_numpy(X)
        x.to_device(dev)

        result = autograd.exp(x)
        dx = result.creator.backward(x.data)

        np.testing.assert_array_almost_equal(tensor.to_numpy(result),
                                             XT,
                                             decimal=5)
        self.check_shape(dx.shape(), (3, 2))

    def test_Exp_cpu(self):
        self._Exp_helper(cpu_dev)

    @unittest.skipIf(not singa_wrap.USE_CUDA, 'CUDA is not enabled')
    def test_Exp_gpu(self):
        self._Exp_helper(gpu_dev)

    def _Identity_helper(self, dev):
        x = np.array([-0.9, -0.3, -0.1, 0.1, 0.5,
                      0.9]).reshape(3, 2).astype(np.float32)
        y = x.copy()
        grad = np.ones(x.shape)
        x = tensor.from_numpy(x)
        x.to_device(dev)

        result = autograd.identity(x)
        dy = tensor.from_numpy(np.ones((3, 2)).astype(np.float32))
        dy.to_device(dev)
        dx = result.creator.backward(dy.data)

        np.testing.assert_array_almost_equal(tensor.to_numpy(result),
                                             y,
                                             decimal=5)
        np.testing.assert_array_almost_equal(tensor.to_numpy(
            tensor.from_raw_tensor(dx)),
                                             grad,
                                             decimal=5)
        self.check_shape(dx.shape(), (3, 2))

    def test_Identity_cpu(self):
        self._Identity_helper(cpu_dev)

    @unittest.skipIf(not singa_wrap.USE_CUDA, 'CUDA is not enabled')
    def test_Identity_gpu(self):
        self._Identity_helper(gpu_dev)

    def _LeakyRelu_helper(self, dev):
        X = np.array([0.8, -1.2, 3.3, -3.6, -0.5,
                      0.5]).reshape(3, 2).astype(np.float32)
        XT = np.array([0.8, -0.012, 3.3, -0.036, -0.005,
                       0.5]).reshape(3, 2).astype(np.float32)
        x = tensor.from_numpy(X)
        x.to_device(dev)

        result = autograd.leakyrelu(x)

        dx = result.creator.backward(x.data)

        np.testing.assert_array_almost_equal(tensor.to_numpy(result), XT)
        self.check_shape(dx.shape(), (3, 2))

    def test_LeakyRelu_cpu(self):
        self._LeakyRelu_helper(cpu_dev)

    @unittest.skipIf(not singa_wrap.USE_CUDA, 'CUDA is not enabled')
    def test_LeakyRelu_gpu(self):
        self._LeakyRelu_helper(gpu_dev)

    def _Relu_helper(self, dev):
        X = np.array([0.8, -1.2, 3.3, -3.6, -0.5,
                      0.5]).reshape(3, 2).astype(np.float32)
        XT = np.maximum(X, 0)
        DY = np.ones((3, 2), dtype=np.float32)

        x = tensor.from_numpy(X)
        dy = tensor.from_numpy(DY)
        x.to_device(dev)
        dy.to_device(dev)

        result = autograd.relu(x)
        dx = result.creator.backward(dy.data)

        G = (X > 0).astype(np.float32)
        DX = np.multiply(G, DY)

        np.testing.assert_array_almost_equal(tensor.to_numpy(result),
                                             XT,
                                             decimal=5)
        np.testing.assert_array_almost_equal(tensor.to_numpy(
            tensor.from_raw_tensor(dx)),
                                             DX,
                                             decimal=5)

    def test_Relu_cpu(self):
        self._Relu_helper(cpu_dev)

    @unittest.skipIf(not singa_wrap.USE_CUDA, 'CUDA is not enabled')
    def test_Relu_gpu(self):
        self._Relu_helper(gpu_dev)

    def _Cos_helper(self, dev):
        X = np.array([0.8, -1.2, 3.3, -3.6, -0.5,
                      0.5]).reshape(3, 2).astype(np.float32)
        XT = np.cos(X)
        DY = np.ones((3, 2), dtype=np.float32)

        x = tensor.from_numpy(X)
        dy = tensor.from_numpy(DY)
        x.to_device(dev)
        dy.to_device(dev)

        result = autograd.cos(x)
        dx = result.creator.backward(dy.data)

        G = -np.sin(X)
        DX = np.multiply(G, DY)

        np.testing.assert_array_almost_equal(tensor.to_numpy(result),
                                             XT,
                                             decimal=5)
        np.testing.assert_array_almost_equal(tensor.to_numpy(
            tensor.from_raw_tensor(dx)),
                                             DX,
                                             decimal=5)

    def test_Cos_cpu(self):
        self._Cos_helper(cpu_dev)

    @unittest.skipIf(not singa_wrap.USE_CUDA, 'CUDA is not enabled')
    def test_Cos_gpu(self):
        self._Cos_helper(gpu_dev)

    def _Cosh_helper(self, dev):
        X = np.array([0.8, -1.2, 3.3, -3.6, -0.5,
                      0.5]).reshape(3, 2).astype(np.float32)
        XT = np.cosh(X)
        DY = np.ones((3, 2), dtype=np.float32)

        x = tensor.from_numpy(X)
        dy = tensor.from_numpy(DY)
        x.to_device(dev)
        dy.to_device(dev)

        result = autograd.cosh(x)
        dx = result.creator.backward(dy.data)

        G = np.sinh(X)
        DX = np.multiply(G, DY)

        np.testing.assert_array_almost_equal(tensor.to_numpy(result),
                                             XT,
                                             decimal=5)
        np.testing.assert_array_almost_equal(tensor.to_numpy(
            tensor.from_raw_tensor(dx)),
                                             DX,
                                             decimal=5)

    def test_Cosh_cpu(self):
        self._Cosh_helper(cpu_dev)

    @unittest.skipIf(not singa_wrap.USE_CUDA, 'CUDA is not enabled')
    def test_Cosh_gpu(self):
        self._Cosh_helper(gpu_dev)

    def _Acos_helper(self, dev):
        X = np.array([-0.9, -0.3, -0.1, 0.1, 0.5,
                      0.9]).reshape(3, 2).astype(np.float32)
        XT = np.arccos(X)
        DY = np.ones((3, 2), dtype=np.float32)

        x = tensor.from_numpy(X)
        dy = tensor.from_numpy(DY)
        x.to_device(dev)
        dy.to_device(dev)

        result = autograd.acos(x)
        dx = result.creator.backward(dy.data)

        G = -1.0 / np.sqrt(1.0 - np.square(X))
        DX = np.multiply(G, DY)

        np.testing.assert_array_almost_equal(tensor.to_numpy(result),
                                             XT,
                                             decimal=5)
        np.testing.assert_array_almost_equal(tensor.to_numpy(
            tensor.from_raw_tensor(dx)),
                                             DX,
                                             decimal=5)

    def test_Acos_cpu(self):
        self._Acos_helper(cpu_dev)

    @unittest.skipIf(not singa_wrap.USE_CUDA, 'CUDA is not enabled')
    def test_Acos_gpu(self):
        self._Acos_helper(gpu_dev)

    def _Acosh_helper(self, dev):
        X = np.array([1.1, 1.5, 1.9, 2.2, 2.5,
                      2.8]).reshape(3, 2).astype(np.float32)
        XT = np.arccosh(X)
        DY = np.ones((3, 2), dtype=np.float32)

        x = tensor.from_numpy(X)
        dy = tensor.from_numpy(DY)
        x.to_device(dev)
        dy.to_device(dev)

        result = autograd.acosh(x)
        dx = result.creator.backward(dy.data)

        G = 1.0 / np.multiply(np.sqrt(X - 1.0), np.sqrt(X + 1.0))
        DX = np.multiply(G, DY)

        np.testing.assert_array_almost_equal(tensor.to_numpy(result),
                                             XT,
                                             decimal=5)
        np.testing.assert_array_almost_equal(tensor.to_numpy(
            tensor.from_raw_tensor(dx)),
                                             DX,
                                             decimal=5)

    def test_Acosh_cpu(self):
        self._Acosh_helper(cpu_dev)

    @unittest.skipIf(not singa_wrap.USE_CUDA, 'CUDA is not enabled')
    def test_Acosh_gpu(self):
        self._Acosh_helper(gpu_dev)

    def _Sin_helper(self, dev):
        X = np.array([0.8, -1.2, 3.3, -3.6, -0.5,
                      0.5]).reshape(3, 2).astype(np.float32)
        XT = np.sin(X)
        DY = np.ones((3, 2), dtype=np.float32)

        x = tensor.from_numpy(X)
        dy = tensor.from_numpy(DY)
        x.to_device(dev)
        dy.to_device(dev)

        result = autograd.sin(x)
        dx = result.creator.backward(dy.data)

        G = np.cos(X)
        DX = np.multiply(G, DY)

        np.testing.assert_array_almost_equal(tensor.to_numpy(result),
                                             XT,
                                             decimal=5)
        np.testing.assert_array_almost_equal(tensor.to_numpy(
            tensor.from_raw_tensor(dx)),
                                             DX,
                                             decimal=5)

    def test_Sin_cpu(self):
        self._Sin_helper(cpu_dev)

    @unittest.skipIf(not singa_wrap.USE_CUDA, 'CUDA is not enabled')
    def test_Sin_gpu(self):
        self._Sin_helper(gpu_dev)

    def _Sinh_helper(self, dev):
        X = np.array([0.8, -1.2, 3.3, -3.6, -0.5,
                      0.5]).reshape(3, 2).astype(np.float32)
        XT = np.sinh(X)
        DY = np.ones((3, 2), dtype=np.float32)

        x = tensor.from_numpy(X)
        dy = tensor.from_numpy(DY)
        x.to_device(dev)
        dy.to_device(dev)

        result = autograd.sinh(x)
        dx = result.creator.backward(dy.data)

        G = np.cosh(X)
        DX = np.multiply(G, DY)

        np.testing.assert_array_almost_equal(tensor.to_numpy(result),
                                             XT,
                                             decimal=5)
        np.testing.assert_array_almost_equal(tensor.to_numpy(
            tensor.from_raw_tensor(dx)),
                                             DX,
                                             decimal=5)

    def test_Sinh_cpu(self):
        self._Sinh_helper(cpu_dev)

    @unittest.skipIf(not singa_wrap.USE_CUDA, 'CUDA is not enabled')
    def test_Sinh_gpu(self):
        self._Sinh_helper(gpu_dev)

    def _Asin_helper(self, dev):
        X = np.array([-0.9, -0.3, -0.1, 0.1, 0.5,
                      0.9]).reshape(3, 2).astype(np.float32)
        XT = np.arcsin(X)
        DY = np.ones((3, 2), dtype=np.float32)

        x = tensor.from_numpy(X)
        dy = tensor.from_numpy(DY)
        x.to_device(dev)
        dy.to_device(dev)

        result = autograd.asin(x)
        dx = result.creator.backward(dy.data)

        G = 1.0 / np.sqrt(1.0 - np.square(X))
        DX = np.multiply(G, DY)

        np.testing.assert_array_almost_equal(tensor.to_numpy(result),
                                             XT,
                                             decimal=5)
        np.testing.assert_array_almost_equal(tensor.to_numpy(
            tensor.from_raw_tensor(dx)),
                                             DX,
                                             decimal=5)

    def test_Asin_cpu(self):
        self._Asin_helper(cpu_dev)

    @unittest.skipIf(not singa_wrap.USE_CUDA, 'CUDA is not enabled')
    def test_Asin_gpu(self):
        self._Asin_helper(gpu_dev)

    def _Asinh_helper(self, dev):
        X = np.array([-0.9, -0.3, -0.1, 0.1, 0.5,
                      0.9]).reshape(3, 2).astype(np.float32)
        XT = np.arcsinh(X)
        DY = np.ones((3, 2), dtype=np.float32)

        x = tensor.from_numpy(X)
        dy = tensor.from_numpy(DY)
        x.to_device(dev)
        dy.to_device(dev)

        result = autograd.asinh(x)
        dx = result.creator.backward(dy.data)

        G = 1.0 / np.sqrt(np.square(X) + 1.0)
        DX = np.multiply(G, DY)

        np.testing.assert_array_almost_equal(tensor.to_numpy(result),
                                             XT,
                                             decimal=5)
        np.testing.assert_array_almost_equal(tensor.to_numpy(
            tensor.from_raw_tensor(dx)),
                                             DX,
                                             decimal=5)

    def test_Asinh_cpu(self):
        self._Asinh_helper(cpu_dev)

    @unittest.skipIf(not singa_wrap.USE_CUDA, 'CUDA is not enabled')
    def test_Asinh_gpu(self):
        self._Asinh_helper(gpu_dev)

    def _Tan_helper(self, dev):
        X = np.array([0.8, -1.2, 3.3, -3.6, -0.5,
                      0.5]).reshape(3, 2).astype(np.float32)
        XT = np.tan(X)
        DY = np.ones((3, 2), dtype=np.float32)

        x = tensor.from_numpy(X)
        dy = tensor.from_numpy(DY)
        x.to_device(dev)
        dy.to_device(dev)

        result = autograd.tan(x)
        dx = result.creator.backward(dy.data)

        G = 1.0 / np.square(np.cos(X))
        DX = np.multiply(G, DY)

        np.testing.assert_array_almost_equal(tensor.to_numpy(result),
                                             XT,
                                             decimal=5)
        np.testing.assert_array_almost_equal(tensor.to_numpy(
            tensor.from_raw_tensor(dx)),
                                             DX,
                                             decimal=5)

    def test_Tan_cpu(self):
        self._Tan_helper(cpu_dev)

    @unittest.skipIf(not singa_wrap.USE_CUDA, 'CUDA is not enabled')
    def test_Tan_gpu(self):
        self._Tan_helper(gpu_dev)

    def _Tanh_helper(self, dev):
        X = np.array([0.8, -1.2, 3.3, -3.6, -0.5,
                      0.5]).reshape(3, 2).astype(np.float32)
        XT = np.tanh(X)
        DY = np.ones((3, 2), dtype=np.float32)

        x = tensor.from_numpy(X)
        dy = tensor.from_numpy(DY)
        x.to_device(dev)
        dy.to_device(dev)

        result = autograd.tanh(x)
        dx = result.creator.backward(dy.data)

        G = 1.0 / np.square(np.cosh(X))
        DX = np.multiply(G, DY)

        np.testing.assert_array_almost_equal(tensor.to_numpy(result),
                                             XT,
                                             decimal=5)
        np.testing.assert_array_almost_equal(tensor.to_numpy(
            tensor.from_raw_tensor(dx)),
                                             DX,
                                             decimal=5)

    def test_Tanh_cpu(self):
        self._Tanh_helper(cpu_dev)

    @unittest.skipIf(not singa_wrap.USE_CUDA, 'CUDA is not enabled')
    def test_Tanh_gpu(self):
        self._Tanh_helper(gpu_dev)

    def _Atan_helper(self, dev):
        X = np.array([-0.9, -0.3, -0.1, 0.1, 0.5,
                      0.9]).reshape(3, 2).astype(np.float32)
        XT = np.arctan(X)
        DY = np.ones((3, 2), dtype=np.float32)

        x = tensor.from_numpy(X)
        dy = tensor.from_numpy(DY)
        x.to_device(dev)
        dy.to_device(dev)

        result = autograd.atan(x)
        dx = result.creator.backward(dy.data)

        G = 1.0 / (1.0 + np.square(X))
        DX = np.multiply(G, DY)

        np.testing.assert_array_almost_equal(tensor.to_numpy(result),
                                             XT,
                                             decimal=5)
        np.testing.assert_array_almost_equal(tensor.to_numpy(
            tensor.from_raw_tensor(dx)),
                                             DX,
                                             decimal=5)

    def test_Atan_cpu(self):
        self._Atan_helper(cpu_dev)

    @unittest.skipIf(not singa_wrap.USE_CUDA, 'CUDA is not enabled')
    def test_Atan_gpu(self):
        self._Atan_helper(gpu_dev)

    def _Atanh_helper(self, dev):
        X = np.array([-0.9, -0.3, -0.1, 0.1, 0.5,
                      0.9]).reshape(3, 2).astype(np.float32)
        XT = np.arctanh(X)
        DY = np.ones((3, 2), dtype=np.float32)

        x = tensor.from_numpy(X)
        dy = tensor.from_numpy(DY)
        x.to_device(dev)
        dy.to_device(dev)

        result = autograd.atanh(x)
        dx = result.creator.backward(dy.data)

        G = 1.0 / (1.0 - np.square(X))
        DX = np.multiply(G, DY)

        np.testing.assert_array_almost_equal(tensor.to_numpy(result),
                                             XT,
                                             decimal=5)
        np.testing.assert_array_almost_equal(tensor.to_numpy(
            tensor.from_raw_tensor(dx)),
                                             DX,
                                             decimal=5)

    def test_Atanh_cpu(self):
        self._Atanh_helper(cpu_dev)

    @unittest.skipIf(not singa_wrap.USE_CUDA, 'CUDA is not enabled')
    def test_Atanh_gpu(self):
        self._Atanh_helper(gpu_dev)

    def _Less_helper(self, dev):
        x0 = np.array([-0.9, -0.3, -0.1, 0.1, 0.5,
                       0.9]).reshape(3, 2).astype(np.float32)
        x1 = np.array([0, -0.3, 0, 0.1, 0, 0.9]).reshape(3,
                                                         2).astype(np.float32)
        y = np.less(x0, x1)
        x0 = tensor.from_numpy(x0)
        x1 = tensor.from_numpy(x1)
        x0.to_device(dev)
        x1.to_device(dev)

        result = autograd.less(x0, x1)
        np.testing.assert_array_almost_equal(tensor.to_numpy(result),
                                             y,
                                             decimal=5)

    def test_Less_cpu(self):
        self._Less_helper(cpu_dev)

    @unittest.skipIf(not singa_wrap.USE_CUDA, 'CUDA is not enabled')
    def test_Less_gpu(self):
        self._Less_helper(gpu_dev)

    def _Sub_helper(self, dev):
        X0 = np.array([7, -5, 0.2, -0.1, 0.3, 4]).reshape(3,
                                                          2).astype(np.float32)
        X1 = np.array([0.6, -1.3, 0.1, -0.1, 0.4,
                       0.3]).reshape(3, 2).astype(np.float32)
        XT = np.subtract(X0, X1)

        DY = np.ones((3, 2), dtype=np.float32)
        x0 = tensor.from_numpy(X0)
        x1 = tensor.from_numpy(X1)
        dy = tensor.from_numpy(DY)
        x0.to_device(dev)
        x1.to_device(dev)
        dy.to_device(dev)

        result = autograd.sub(x0, x1)
        dx0, dx1 = result.creator.backward(dy.data)

        DX0 = np.multiply(DY, 1.0)
        DX1 = np.multiply(DY, -1.0)

        np.testing.assert_array_almost_equal(tensor.to_numpy(result),
                                             XT,
                                             decimal=5)
        np.testing.assert_array_almost_equal(tensor.to_numpy(
            tensor.from_raw_tensor(dx0)),
                                             DX0,
                                             decimal=5)
        np.testing.assert_array_almost_equal(tensor.to_numpy(
            tensor.from_raw_tensor(dx1)),
                                             DX1,
                                             decimal=5)

    def test_Sub_cpu(self):
        self._Sub_helper(cpu_dev)

    @unittest.skipIf(not singa_wrap.USE_CUDA, 'CUDA is not enabled')
    def test_Sub_gpu(self):
        self._Sub_helper(gpu_dev)

    def _Pow_helper(self, dev):
        X0 = np.array([7, 5, 0.2, 0.1, 0.3, 4]).reshape(3, 2).astype(np.float32)
        X1 = np.array([-1.0, 2.0, -1.0, -2.1, 1.0,
                       -2.0]).reshape(3, 2).astype(np.float32)
        XT = np.power(X0, X1)

        DY = np.ones((3, 2), dtype=np.float32)
        x0 = tensor.from_numpy(X0)
        x1 = tensor.from_numpy(X1)
        dy = tensor.from_numpy(DY)
        x0.to_device(dev)
        x1.to_device(dev)
        dy.to_device(dev)

        result = autograd.pow(x0, x1)
        dx0, dx1 = result.creator.backward(dy.data)

        G0 = np.multiply(X1, np.power(X0, (X1 - 1.0)))
        DX0 = np.multiply(G0, DY)
        G1 = np.multiply(np.power(X0, X1), np.log(X0))
        DX1 = np.multiply(G1, DY)

        np.testing.assert_array_almost_equal(tensor.to_numpy(result),
                                             XT,
                                             decimal=5)
        np.testing.assert_array_almost_equal(tensor.to_numpy(
            tensor.from_raw_tensor(dx0)),
                                             DX0,
                                             decimal=4)
        np.testing.assert_array_almost_equal(tensor.to_numpy(
            tensor.from_raw_tensor(dx1)),
                                             DX1,
                                             decimal=4)

    def test_Pow_cpu(self):
        self._Pow_helper(cpu_dev)

    @unittest.skipIf(not singa_wrap.USE_CUDA, 'CUDA is not enabled')
    def test_Pow_gpu(self):
        self._Pow_helper(gpu_dev)

    def _SoftSign_helper(self, dev):
        # y = x / (1 + np.abs(x))
        X = np.array([0.8, -1.2, 3.3, -3.6, -0.5,
                      0.5]).reshape(3, 2).astype(np.float32)
        XT = X / (1 + np.absolute(X))
        DY = np.ones((3, 2), dtype=np.float32)

        x = tensor.from_numpy(X)
        dy = tensor.from_numpy(DY)
        x.to_device(dev)
        dy.to_device(dev)

        result = autograd.softsign(x)
        dx = result.creator.backward(dy.data)

        G = 1.0 / np.square(np.absolute(X) + 1.0)
        DX = np.multiply(G, DY)

        np.testing.assert_array_almost_equal(tensor.to_numpy(result),
                                             XT,
                                             decimal=5)
        np.testing.assert_array_almost_equal(tensor.to_numpy(
            tensor.from_raw_tensor(dx)),
                                             DX,
                                             decimal=5)

    def test_SoftSign_cpu(self):
        self._SoftSign_helper(cpu_dev)

    @unittest.skipIf(not singa_wrap.USE_CUDA, 'CUDA is not enabled')
    def test_SoftSign_gpu(self):
        self._SoftSign_helper(gpu_dev)

    def _SoftPlus_helper(self, dev):
        #y = np.log(np.exp(x) + 1)
        X = np.array([0.8, -1.2, 3.3, -3.6, -0.5,
                      0.5]).reshape(3, 2).astype(np.float32)
        XT = np.log(np.exp(X) + 1)
        DY = np.ones((3, 2), dtype=np.float32)

        x = tensor.from_numpy(X)
        dy = tensor.from_numpy(DY)
        x.to_device(dev)
        dy.to_device(dev)

        result = autograd.softplus(x)
        dx = result.creator.backward(dy.data)

        G = 1.0 / (1.0 + np.exp(-X))
        DX = np.multiply(G, DY)

        np.testing.assert_array_almost_equal(tensor.to_numpy(result),
                                             XT,
                                             decimal=5)
        np.testing.assert_array_almost_equal(tensor.to_numpy(
            tensor.from_raw_tensor(dx)),
                                             DX,
                                             decimal=5)

    def test_SoftPlus_cpu(self):
        self._SoftPlus_helper(cpu_dev)

    @unittest.skipIf(not singa_wrap.USE_CUDA, 'CUDA is not enabled')
    def test_SoftPlus_gpu(self):
        self._SoftPlus_helper(gpu_dev)

    def _unsqueeze_helper(self, dev):
        data = [0.1, -1.0, 0.4, 4.0, -0.9, 9.0]

        x = np.array(data).reshape(1, 2, 3).astype(np.float32)
        y = x.reshape(1, 1, 2, 3, 1)
        dy = np.ones((1, 1, 2, 3, 1), dtype=np.float32)
        grad = dy.reshape(1, 2, 3)

        x = tensor.from_numpy(x)
        dy = tensor.from_numpy(dy)
        x.to_device(dev)
        dy.to_device(dev)

        result = autograd.unsqueeze(x, [0, 4])
        dx = result.creator.backward(dy.data)

        np.testing.assert_array_almost_equal(tensor.to_numpy(result),
                                             y,
                                             decimal=5)
        np.testing.assert_array_almost_equal(tensor.to_numpy(
            tensor.from_raw_tensor(dx)),
                                             grad,
                                             decimal=5)

    def test_unsqueeze_cpu(self):
        self._unsqueeze_helper(cpu_dev)

    @unittest.skipIf(not singa_wrap.USE_CUDA, 'CUDA is not enabled')
    def test_unsqueeze_gpu(self):
        self._unsqueeze_helper(gpu_dev)

    def _Sqrt_helper(self, dev):
        X = np.array([0.1, 1.0, 0.4, 4.0, 0.9,
                      9.0]).reshape(3, 2).astype(np.float32)
        XT = np.sqrt(X)
        DY = np.ones((3, 2), dtype=np.float32)

        x = tensor.from_numpy(X)
        dy = tensor.from_numpy(DY)
        x.to_device(dev)
        dy.to_device(dev)

        result = autograd.sqrt(x)
        dx = result.creator.backward(dy.data)

        G = 0.5 * np.power(X, -0.5)
        DX = np.multiply(G, DY)

        np.testing.assert_array_almost_equal(tensor.to_numpy(result),
                                             XT,
                                             decimal=5)
        np.testing.assert_array_almost_equal(tensor.to_numpy(
            tensor.from_raw_tensor(dx)),
                                             DX,
                                             decimal=5)

    def test_Sqrt_cpu(self):
        self._Sqrt_helper(cpu_dev)

    @unittest.skipIf(not singa_wrap.USE_CUDA, 'CUDA is not enabled')
    def test_Sqrt_gpu(self):
        self._Sqrt_helper(gpu_dev)

    def _transpose_helper(self, dev):
        x = np.random.randn(3, 2, 1)
        y = x.transpose(1, 2, 0)
        dy = np.random.randn(*(y.shape))
        grad = dy.transpose((2, 0, 1))

        x = tensor.from_numpy(x)
        dy = tensor.from_numpy(dy)
        x.to_device(dev)
        dy.to_device(dev)

        result = autograd.transpose(x, (1, 2, 0))
        dx = result.creator.backward(dy.data)
        np.testing.assert_array_almost_equal(tensor.to_numpy(result),
                                             y,
                                             decimal=5)
        np.testing.assert_array_almost_equal(tensor.to_numpy(
            tensor.from_raw_tensor(dx)),
                                             grad,
                                             decimal=5)

    def test_transpose_cpu(self):
        self._transpose_helper(cpu_dev)

    @unittest.skipIf(not singa_wrap.USE_CUDA, 'CUDA is not enabled')
    def test_transpose_gpu(self):
        self._transpose_helper(gpu_dev)

    def _Sign_helper(self, dev):
        X = np.array([0.8, -1.2, 3.3, -3.6, -0.5,
                      0.5]).reshape(3, 2).astype(np.float32)
        XT = np.sign(X)
        DY = np.ones((3, 2), dtype=np.float32)

        x = tensor.from_numpy(X)
        dy = tensor.from_numpy(DY)
        x.to_device(dev)
        dy.to_device(dev)
        result = autograd.sign(x)
        dx = result.creator.backward(dy.data)
        DX = np.multiply(DY, 0)

        np.testing.assert_array_almost_equal(tensor.to_numpy(result),
                                             XT,
                                             decimal=5)
        np.testing.assert_array_almost_equal(tensor.to_numpy(
            tensor.from_raw_tensor(dx)),
                                             DX,
                                             decimal=5)

    def test_Sign_cpu(self):
        self._Sign_helper(cpu_dev)

    @unittest.skipIf(not singa_wrap.USE_CUDA, 'CUDA is not enabled')
    def test_Sign_gpu(self):
        self._Sign_helper(gpu_dev)

    def _Log_helper(self, dev):
        X = np.array([0.1, 1.0, 0.4, 1.4, 0.9,
                      2.0]).reshape(3, 2).astype(np.float32)
        XT = np.log(X)
        DY = np.ones((3, 2), dtype=np.float32)

        x = tensor.from_numpy(X)
        dy = tensor.from_numpy(DY)
        x.to_device(dev)
        dy.to_device(dev)
        result = autograd.log(x)
        dx = result.creator.backward(dy.data)
        #dx = 1/x
        G = 1.0 / X
        DX = np.multiply(G, DY)

        np.testing.assert_array_almost_equal(tensor.to_numpy(result),
                                             XT,
                                             decimal=5)
        np.testing.assert_array_almost_equal(tensor.to_numpy(
            tensor.from_raw_tensor(dx)),
                                             DX,
                                             decimal=5)

    def test_Log_cpu(self):
        self._Log_helper(cpu_dev)

    @unittest.skipIf(not singa_wrap.USE_CUDA, 'CUDA is not enabled')
    def test_Log_gpu(self):
        self._Log_helper(gpu_dev)

    def _mul_helper(self, dev):
        x = np.array([0.1, -1.0, 0.4, 4.0, -0.9,
                      9.0]).reshape(3, 2).astype(np.float32)
        x1 = np.array([0.1, 1.0, 0.4, 4.0, 0.9,
                       9.0]).reshape(3, 2).astype(np.float32)
        y = x * x1
        dy = np.array([0.1, 1.0, 0.4, 4.0, 0.9,
                       9.0]).reshape(3, 2).astype(np.float32)
        grad0 = x1 * dy
        grad1 = x * dy

        x = tensor.from_numpy(x)
        slope = tensor.from_numpy(x1)
        dy = tensor.from_numpy(dy)
        x.to_device(dev)
        slope.to_device(dev)
        dy.to_device(dev)

        result = autograd.mul(x, slope)
        dx0, dx1 = result.creator.backward(dy.data)

        np.testing.assert_array_almost_equal(tensor.to_numpy(result),
                                             y,
                                             decimal=5)
        np.testing.assert_array_almost_equal(tensor.to_numpy(
            tensor.from_raw_tensor(dx0)),
                                             grad0,
                                             decimal=5)
        np.testing.assert_array_almost_equal(tensor.to_numpy(
            tensor.from_raw_tensor(dx1)),
                                             grad1,
                                             decimal=5)

    def test_mul_cpu(self):
        self._mul_helper(cpu_dev)

    @unittest.skipIf(not singa_wrap.USE_CUDA, 'CUDA is not enabled')
    def test_mul_gpu(self):
        self._mul_helper(gpu_dev)

    def _reshape_helper(self, dev):
        x = np.array([0.1, -1.0, 0.4, 4.0, -0.9,
                      9.0]).reshape(3, 2).astype(np.float32)
        y = x.reshape(2, 3)
        dy = np.array([1, 2, 3, 4, 5, 6]).reshape(2, 3).astype(np.float32)
        grad = dy.reshape(3, 2)

        x = tensor.from_numpy(x)
        dy = tensor.from_numpy(dy)
        x.to_device(dev)
        dy.to_device(dev)

        result = autograd.reshape(x, (2, 3))
        dx = result.creator.backward(dy.data)

        np.testing.assert_array_almost_equal(tensor.to_numpy(result),
                                             y,
                                             decimal=5)
        np.testing.assert_array_almost_equal(tensor.to_numpy(
            tensor.from_raw_tensor(dx)),
                                             grad,
                                             decimal=5)

    def test_reshape_cpu(self):
        self._reshape_helper(cpu_dev)

    @unittest.skipIf(not singa_wrap.USE_CUDA, 'CUDA is not enabled')
    def test_reshape_gpu(self):
        self._reshape_helper(gpu_dev)

    def _max_helper(self, dev):
        X0 = np.array([0.1, 0.2, 2.0, 0.0, 0.1,
                       0.2]).reshape(3, 2).astype(np.float32)
        X1 = np.array([1.0, 2.0, 1.0, 2.1, 0.0,
                       2.0]).reshape(3, 2).astype(np.float32)
        XT = np.maximum(X0, X1)

        DY = np.ones((3, 2), dtype=np.float32)
        x0 = tensor.from_numpy(X0)
        x1 = tensor.from_numpy(X1)
        dy = tensor.from_numpy(DY)
        x0.to_device(dev)
        x1.to_device(dev)
        dy.to_device(dev)

        result = autograd.max(x0, x1)
        dx0, dx1 = result.creator.backward(dy.data)

        G = np.subtract(X0, X1)
        DX0 = np.where(G > 0, 1, G * 0)
        DX1 = np.where(G < 0, 1, G * 0)

        np.testing.assert_array_almost_equal(tensor.to_numpy(result),
                                             XT,
                                             decimal=5)
        np.testing.assert_array_almost_equal(tensor.to_numpy(
            tensor.from_raw_tensor(dx0)),
                                             DX0,
                                             decimal=5)
        np.testing.assert_array_almost_equal(tensor.to_numpy(
            tensor.from_raw_tensor(dx1)),
                                             DX1,
                                             decimal=5)

    def test_max_cpu(self):
        self._max_helper(cpu_dev)

    @unittest.skipIf(not singa_wrap.USE_CUDA, 'CUDA is not enabled')
    def test_max_gpu(self):
        self._max_helper(gpu_dev)

    def _max_3inputs_helper(self, dev):
        data_0 = np.array([3, 2, 1]).astype(np.float32)
        data_1 = np.array([1, 4, 4]).astype(np.float32)
        data_2 = np.array([2, 5, 3]).astype(np.float32)
        XT = np.array([3, 5, 4]).astype(np.float32)

        DY = np.array([1, 1, 1]).astype(np.float32)
        x0 = tensor.from_numpy(data_0)
        x1 = tensor.from_numpy(data_1)
        x2 = tensor.from_numpy(data_2)
        dy = tensor.from_numpy(DY)
        x0.to_device(dev)
        x1.to_device(dev)
        x2.to_device(dev)
        dy.to_device(dev)

        result = autograd.max(x0, x1, x2)
        dx0, dx1, dx2 = result.creator.backward(dy.data)

        DX0 = np.array([1, 0, 0]).astype(np.float32)
        DX1 = np.array([0, 0, 1]).astype(np.float32)
        DX2 = np.array([0, 1, 0]).astype(np.float32)

        np.testing.assert_array_almost_equal(tensor.to_numpy(result),
                                             XT,
                                             decimal=5)
        np.testing.assert_array_almost_equal(tensor.to_numpy(
            tensor.from_raw_tensor(dx0)),
                                             DX0,
                                             decimal=5)
        np.testing.assert_array_almost_equal(tensor.to_numpy(
            tensor.from_raw_tensor(dx1)),
                                             DX1,
                                             decimal=5)
        np.testing.assert_array_almost_equal(tensor.to_numpy(
            tensor.from_raw_tensor(dx2)),
                                             DX2,
                                             decimal=5)

    def test_max_3inputs_cpu(self):
        self._max_3inputs_helper(cpu_dev)

    @unittest.skipIf(not singa_wrap.USE_CUDA, 'CUDA is not enabled')
    def test_max_3inputs_gpu(self):
        self._max_3inputs_helper(gpu_dev)

    def _max_1inputs_helper(self, dev):
        data_0 = np.array([3, 2, 1]).astype(np.float32)
        XT = np.array([3, 2, 1]).astype(np.float32)

        DY = np.array([1, 1, 1]).astype(np.float32)
        x0 = tensor.from_numpy(data_0)
        dy = tensor.from_numpy(DY)
        x0.to_device(dev)
        dy.to_device(dev)

        result = autograd.max(x0)
        dx0 = result.creator.backward(dy.data)

        DX0 = np.array([1, 1, 1]).astype(np.float32)

        np.testing.assert_array_almost_equal(tensor.to_numpy(result),
                                             XT,
                                             decimal=5)

    def test_max_1inputs_cpu(self):
        self._max_1inputs_helper(cpu_dev)

    @unittest.skipIf(not singa_wrap.USE_CUDA, 'CUDA is not enabled')
    def test_max_1inputs_gpu(self):
        self._max_1inputs_helper(gpu_dev)

    def _Div_helper(self, dev):
        X0 = np.array([7, -5, 0.2, -0.1, 0.3, 4]).reshape(3,
                                                          2).astype(np.float32)
        X1 = np.array([0.6, -1.3, 0.1, -0.1, 0.4,
                       0.3]).reshape(3, 2).astype(np.float32)
        XT = np.divide(X0, X1)

        DY = np.ones((3, 2), dtype=np.float32)
        x0 = tensor.from_numpy(X0)
        x1 = tensor.from_numpy(X1)
        dy = tensor.from_numpy(DY)
        x0.to_device(dev)
        x1.to_device(dev)
        dy.to_device(dev)

        result = autograd.div(x0, x1)
        dx0, dx1 = result.creator.backward(dy.data)

        G0 = 1.0 / X1
        DX0 = np.multiply(G0, DY)
        G1 = np.divide(-X0, np.square(X1))
        DX1 = np.multiply(G1, DY)

        np.testing.assert_array_almost_equal(tensor.to_numpy(result),
                                             XT,
                                             decimal=5)
        np.testing.assert_array_almost_equal(tensor.to_numpy(
            tensor.from_raw_tensor(dx0)),
                                             DX0,
                                             decimal=5)
        np.testing.assert_array_almost_equal(tensor.to_numpy(
            tensor.from_raw_tensor(dx1)),
                                             DX1,
                                             decimal=5)

    def test_Div_cpu(self):
        self._Div_helper(cpu_dev)

    @unittest.skipIf(not singa_wrap.USE_CUDA, 'CUDA is not enabled')
    def test_Div_gpu(self):
        self._Div_helper(gpu_dev)

    def _squeeze_helper(self, dev):
        x = np.random.randn(3, 1, 2, 1, 1)
        y = x.reshape(3, 2)
        dy = np.random.randn(3, 2)
        grad = dy.reshape(3, 1, 2, 1, 1)

        x = tensor.from_numpy(x)
        dy = tensor.from_numpy(dy)
        x.to_device(dev)
        dy.to_device(dev)

        result = autograd.squeeze(x, [1, 3, 4])
        dx = result.creator.backward(dy.data)

        np.testing.assert_array_almost_equal(tensor.to_numpy(result),
                                             y,
                                             decimal=5)
        np.testing.assert_array_almost_equal(tensor.to_numpy(
            tensor.from_raw_tensor(dx)),
                                             grad,
                                             decimal=5)

    def test_squeeze_cpu(self):
        self._squeeze_helper(cpu_dev)

    @unittest.skipIf(not singa_wrap.USE_CUDA, 'CUDA is not enabled')
    def test_squeeze_gpu(self):
        self._squeeze_helper(gpu_dev)

    def _shape_helper(self, dev):
        x = np.array([0.1, -1.0, 0.4, 4.0, -0.9,
                      9.0]).reshape(3, 2).astype(np.float32)
        y = list(x.shape)
        dy = np.ones((3, 2), dtype=np.float32)
        grad = list(dy.shape)

        x = tensor.from_numpy(x)
        dy = tensor.from_numpy(dy)
        x.to_device(dev)
        dy.to_device(dev)

        result = autograd.shape(x)
        dx = result.creator.backward(dy.data)

        np.testing.assert_array_almost_equal(tensor.to_numpy(result),
                                             y,
                                             decimal=5)
        np.testing.assert_array_almost_equal(dx, grad, decimal=5)

    def test_shape_cpu(self):
        self._shape_helper(cpu_dev)

    @unittest.skipIf(not singa_wrap.USE_CUDA, 'CUDA is not enabled')
    def test_shape_gpu(self):
        self._shape_helper(gpu_dev)

    def _min_helper(self, dev):
        X0 = np.array([0.1, 0.2, 2.0, 0.0, 0.1,
                       0.2]).reshape(3, 2).astype(np.float32)
        X1 = np.array([1.0, 2.0, 1.0, 2.1, 0.0,
                       2.0]).reshape(3, 2).astype(np.float32)
        XT = np.minimum(X0, X1)

        DY = np.ones((3, 2), dtype=np.float32)
        x0 = tensor.from_numpy(X0)
        x1 = tensor.from_numpy(X1)
        dy = tensor.from_numpy(DY)
        x0.to_device(dev)
        x1.to_device(dev)
        dy.to_device(dev)

        result = autograd.min(x0, x1)
        dx0, dx1 = result.creator.backward(dy.data)

        G = np.subtract(X0, X1)
        DX0 = np.where(G < 0, 1, G * 0)
        DX1 = np.where(G > 0, 1, G * 0)

        np.testing.assert_array_almost_equal(tensor.to_numpy(result),
                                             XT,
                                             decimal=5)
        np.testing.assert_array_almost_equal(tensor.to_numpy(
            tensor.from_raw_tensor(dx0)),
                                             DX0,
                                             decimal=5)
        np.testing.assert_array_almost_equal(tensor.to_numpy(
            tensor.from_raw_tensor(dx1)),
                                             DX1,
                                             decimal=5)

    def test_min_cpu(self):
        self._min_helper(cpu_dev)

    @unittest.skipIf(not singa_wrap.USE_CUDA, 'CUDA is not enabled')
    def test_min_gpu(self):
        self._min_helper(gpu_dev)

    def _min_3inputs_helper(self, dev):
        data_0 = np.array([3, 2, 1]).astype(np.float32)
        data_1 = np.array([1, 4, 4]).astype(np.float32)
        data_2 = np.array([2, 5, 0]).astype(np.float32)
        XT = np.array([1, 2, 0]).astype(np.float32)

        DY = np.array([1, 1, 1]).astype(np.float32)
        x0 = tensor.from_numpy(data_0)
        x1 = tensor.from_numpy(data_1)
        x2 = tensor.from_numpy(data_2)
        dy = tensor.from_numpy(DY)
        x0.to_device(dev)
        x1.to_device(dev)
        x2.to_device(dev)
        dy.to_device(dev)

        result = autograd.min(x0, x1, x2)
        dx0, dx1, dx2 = result.creator.backward(dy.data)

        DX0 = np.array([0, 1, 0]).astype(np.float32)
        DX1 = np.array([1, 0, 0]).astype(np.float32)
        DX2 = np.array([0, 0, 1]).astype(np.float32)

        np.testing.assert_array_almost_equal(tensor.to_numpy(result),
                                             XT,
                                             decimal=5)
        np.testing.assert_array_almost_equal(tensor.to_numpy(
            tensor.from_raw_tensor(dx0)),
                                             DX0,
                                             decimal=5)
        np.testing.assert_array_almost_equal(tensor.to_numpy(
            tensor.from_raw_tensor(dx1)),
                                             DX1,
                                             decimal=5)
        np.testing.assert_array_almost_equal(tensor.to_numpy(
            tensor.from_raw_tensor(dx2)),
                                             DX2,
                                             decimal=5)

    def test_min_3inputs_cpu(self):
        self._min_3inputs_helper(cpu_dev)

    @unittest.skipIf(not singa_wrap.USE_CUDA, 'CUDA is not enabled')
    def test_min_3inputs_gpu(self):
        self._min_3inputs_helper(gpu_dev)

    def _min_1inputs_helper(self, dev):
        data_0 = np.array([3, 2, 1]).astype(np.float32)
        XT = np.array([3, 2, 1]).astype(np.float32)

        DY = np.array([1, 1, 1]).astype(np.float32)
        x0 = tensor.from_numpy(data_0)
        dy = tensor.from_numpy(DY)
        x0.to_device(dev)
        dy.to_device(dev)

        result = autograd.min(x0)
        dx0 = result.creator.backward(dy.data)

        DX0 = np.array([1, 1, 1]).astype(np.float32)

        np.testing.assert_array_almost_equal(tensor.to_numpy(result),
                                             XT,
                                             decimal=5)
        np.testing.assert_array_almost_equal(tensor.to_numpy(
            tensor.from_raw_tensor(dx0)),
                                             DX0,
                                             decimal=5)

    def test_min_1inputs_cpu(self):
        self._min_1inputs_helper(cpu_dev)

    @unittest.skipIf(not singa_wrap.USE_CUDA, 'CUDA is not enabled')
    def test_min_1inputs_gpu(self):
        self._min_1inputs_helper(gpu_dev)

    def _HardSigmoid_helper(self, dev):
        x = np.random.randn(3, 2)
        #y = max(0, min(1, alpha * x + gamma))
        a = 0.2
        g = 0.5
        y = np.clip(x * 0.2 + 0.5, 0, 1)
        dy = np.random.randn(3, 2)
        grad = (0 < (np.clip(x * 0.2 + 0.5, 0, 1)) *
                (np.clip(x * 0.2 + 0.5, 0, 1) < 1)) * 0.2 * dy
        x = tensor.from_numpy(x)
        dy = tensor.from_numpy(dy)
        x.to_device(dev)
        dy.to_device(dev)

        result = autograd.hardsigmoid(x, a, g)
        dx = result.creator.backward(dy.data)
        np.testing.assert_array_almost_equal(tensor.to_numpy(result),
                                             y,
                                             decimal=5)
        np.testing.assert_array_almost_equal(tensor.to_numpy(
            tensor.from_raw_tensor(dx)),
                                             grad,
                                             decimal=5)

    def test_HardSigmoid_cpu(self):
        self._HardSigmoid_helper(cpu_dev)

    @unittest.skipIf(not singa_wrap.USE_CUDA, 'CUDA is not enabled')
    def test_HardSigmoid_gpu(self):
        self._HardSigmoid_helper(gpu_dev)

    def _prelu_helper(self, dev):
        x = np.random.randn(3, 2)
        slope = np.random.randn(3, 2)
        y = np.clip(x, 0, np.inf) + np.clip(x, -np.inf, 0) * slope
        dy = np.random.randn(3, 2)
        x0 = x.copy()
        x0[x0 > 0] = 1
        x0[x0 < 1] = 0
        grad0 = (x0 + (1 - x0) * slope) * dy
        grad1 = (1 - x0) * x * dy
        x = tensor.from_numpy(x)
        slope = tensor.from_numpy(slope)
        dy = tensor.from_numpy(dy)
        x.to_device(dev)
        slope.to_device(dev)
        dy.to_device(dev)
        result = autograd.prelu(x, slope)
        dx0, dx1 = result.creator.backward(dy.data)
        np.testing.assert_array_almost_equal(tensor.to_numpy(result),
                                             y,
                                             decimal=5)
        np.testing.assert_array_almost_equal(tensor.to_numpy(
            tensor.from_raw_tensor(dx0)),
                                             grad0,
                                             decimal=5)
        np.testing.assert_array_almost_equal(tensor.to_numpy(
            tensor.from_raw_tensor(dx1)),
                                             grad1,
                                             decimal=5)

    def test_prelu_cpu(self):
        self._prelu_helper(cpu_dev)

    @unittest.skipIf(not singa_wrap.USE_CUDA, 'CUDA is not enabled')
    def test_prelu_gpu(self):
        self._prelu_helper(gpu_dev)

    def _SeLU_helper(self, dev):
        x = np.random.randn(3, 2)
        a = 0.2
        g = 0.3
        y = np.clip(x, 0,
                    np.inf) * g + (np.exp(np.clip(x, -np.inf, 0)) - 1) * a * g
        dy = np.random.randn(3, 2)
        grad = (np.exp(np.clip(x, -np.inf, 0))) * g
        grad[x <= 0] = grad[x <= 0] * a
        grad *= dy

        x = tensor.from_numpy(x)
        dy = tensor.from_numpy(dy)
        x.to_device(dev)
        dy.to_device(dev)
        result = autograd.selu(x, a, g)
        dx = result.creator.backward(dy.data)
        np.testing.assert_array_almost_equal(tensor.to_numpy(result),
                                             y,
                                             decimal=5)
        np.testing.assert_array_almost_equal(tensor.to_numpy(
            tensor.from_raw_tensor(dx)),
                                             grad,
                                             decimal=5)

    def test_SeLU_cpu(self):
        self._SeLU_helper(cpu_dev)

    @unittest.skipIf(not singa_wrap.USE_CUDA, 'CUDA is not enabled')
    def test_SeLU_gpu(self):
        self._SeLU_helper(gpu_dev)

    def _and_helper(self, dev):
        x0 = np.array([0, -0.3, -0.1, 0.1, 0.5,
                       0.9]).reshape(3, 2).astype(np.float32)
        x1 = np.array([0, -0.3, 0, 0.1, 0.5, 0.9]).reshape(3,
                                                           2).astype(np.float32)

        y = np.logical_and(x0, x1)
        x0 = tensor.from_numpy(x0)
        x1 = tensor.from_numpy(x1)
        x0.to_device(dev)
        x1.to_device(dev)

        result = autograd._and(x0, x1)

        np.testing.assert_array_almost_equal(tensor.to_numpy(result),
                                             y,
                                             decimal=5)

    def test_and_cpu(self):
        self._and_helper(cpu_dev)

    @unittest.skipIf(not singa_wrap.USE_CUDA, 'CUDA is not enabled')
    def test_and_gpu(self):
        self._and_helper(gpu_dev)

    def _or_helper(self, dev):
        x0 = np.array([1.0, 1.0, 2.0, -3.0, 0,
                       -7.0]).reshape(3, 2).astype(np.float32)
        x1 = np.array([-1.0, 0, 2.0, 4.0, 0,
                       -7.0]).reshape(3, 2).astype(np.float32)

        y = np.logical_or(x0, x1)
        x0 = tensor.from_numpy(x0)
        x1 = tensor.from_numpy(x1)
        x0.to_device(dev)
        x1.to_device(dev)

        result = autograd._or(x0, x1)

        np.testing.assert_array_almost_equal(tensor.to_numpy(result),
                                             y,
                                             decimal=5)

    def test_or_cpu(self):
        self._or_helper(cpu_dev)

    @unittest.skipIf(not singa_wrap.USE_CUDA, 'CUDA is not enabled')
    def test_or_gpu(self):
        self._or_helper(gpu_dev)

    def _not_helper(self, dev):
        x = np.array([1.0, -1.0, 0, -0.1, 0,
                      -7.0]).reshape(3, 2).astype(np.float32)

        y = np.logical_not(x)
        x = tensor.from_numpy(x)
        x.to_device(dev)

        result = autograd._not(x)

        np.testing.assert_array_almost_equal(tensor.to_numpy(result),
                                             y,
                                             decimal=5)

    def test_not_cpu(self):
        self._not_helper(cpu_dev)

    @unittest.skipIf(not singa_wrap.USE_CUDA, 'CUDA is not enabled')
    def test_not_gpu(self):
        self._not_helper(gpu_dev)

    def _xor_helper(self, dev):
        x0 = np.array([0, -0.3, -0.1, 0.1, 0.5,
                       9.0]).reshape(3, 2).astype(np.float32)
        x1 = np.array([0, -0.3, 0, 0.1, 0, 0.9]).reshape(3,
                                                         2).astype(np.float32)

        y = np.logical_xor(x0, x1)
        x0 = tensor.from_numpy(x0)
        x1 = tensor.from_numpy(x1)
        x0.to_device(dev)
        x1.to_device(dev)

        result = autograd._xor(x0, x1)

        np.testing.assert_array_almost_equal(tensor.to_numpy(result),
                                             y,
                                             decimal=5)

    def test_xor_cpu(self):
        self._xor_helper(cpu_dev)

    @unittest.skipIf(not singa_wrap.USE_CUDA, 'CUDA is not enabled')
    def test_xor_gpu(self):
        self._xor_helper(gpu_dev)

    def _negative_helper(self, dev):
        X = np.array([0.1, 0, 0.4, 1. - 4, 0.9,
                      -2.0]).reshape(3, 2).astype(np.float32)
        XT = np.negative(X)
        DY = np.ones((3, 2), dtype=np.float32)

        x = tensor.from_numpy(X)
        dy = tensor.from_numpy(DY)
        x.to_device(dev)
        dy.to_device(dev)

        result = autograd.negative(x)
        dx = result.creator.backward(dy.data)
        DX = np.negative(DY)

        np.testing.assert_array_almost_equal(tensor.to_numpy(result),
                                             XT,
                                             decimal=5)
        np.testing.assert_array_almost_equal(tensor.to_numpy(
            tensor.from_raw_tensor(dx)),
                                             DX,
                                             decimal=5)

    def test_negative_cpu(self):
        self._negative_helper(cpu_dev)

    @unittest.skipIf(not singa_wrap.USE_CUDA, 'CUDA is not enabled')
    def test_negative_gpu(self):
        self._negative_helper(gpu_dev)

    def _reciprocal_helper(self, dev):
        X = np.array([0.1, 0, 0.4, 1. - 4, 0.9,
                      -2.0]).reshape(3, 2).astype(np.float32)
        DY = np.ones((3, 2), dtype=np.float32)

        x = tensor.from_numpy(X)
        dy = tensor.from_numpy(DY)
        x.to_device(dev)
        dy.to_device(dev)

        result = autograd.reciprocal(x)
        dx = result.creator.backward(dy.data)
        #dy/dx = -1/x**2
        with np.errstate(divide='ignore'):
            XT = np.reciprocal(X)
            DX = -1 / np.square(X)

        np.testing.assert_array_almost_equal(tensor.to_numpy(result),
                                             XT,
                                             decimal=5)
        np.testing.assert_array_almost_equal(tensor.to_numpy(
            tensor.from_raw_tensor(dx)),
                                             DX,
                                             decimal=5)

    def test_reciprocal_cpu(self):
        self._reciprocal_helper(cpu_dev)

    @unittest.skipIf(not singa_wrap.USE_CUDA, 'CUDA is not enabled')
    def test_reciprocal_gpu(self):
        self._reciprocal_helper(gpu_dev)

    def _and_broadcast_helper(self, dev):
        cases = [
            ([3, 4, 5], [5]),  # 3d vs 1d
            ([3, 4, 5], [4, 5]),  # 3d vs 2d
            ([3, 4, 5, 6], [5, 6]),  # 4d vs 2d
            ([3, 4, 5, 6], [4, 5, 6]),  # 4d vs 3d
            ([1, 4, 1, 6], [3, 1, 5, 6])  # 4d vs 4d
        ]
        for in1, in2 in cases:
            x = (np.random.randn(*in1) > 0).astype(np.float32)
            x1 = (np.random.randn(*in2) > 0).astype(np.float32)
            y = np.logical_and(x, x1)

            x = tensor.from_numpy(x)
            x1 = tensor.from_numpy(x1)
            x.to_device(dev)
            x1.to_device(dev)

            result = autograd._and(x, x1)
            np.testing.assert_array_almost_equal(tensor.to_numpy(result),
                                                 y,
                                                 decimal=5)

    def test_and_broadcast_cpu(self):
        self._and_broadcast_helper(cpu_dev)

    @unittest.skipIf(not singa_wrap.USE_CUDA, 'CUDA is not enabled')
    def test_and_broadcast_gpu(self):
        self._and_broadcast_helper(gpu_dev)

    def _or_broadcast_helper(self, dev):
        cases = [
            ([3, 4, 5], [5]),  # 3d vs 1d
            ([3, 4, 5], [4, 5]),  # 3d vs 2d
            ([3, 4, 5, 6], [5, 6]),  # 4d vs 2d
            ([3, 4, 5, 6], [4, 5, 6]),  # 4d vs 3d
            ([1, 4, 1, 6], [3, 1, 5, 6])  # 4d vs 4d
        ]
        for in1, in2 in cases:
            x = (np.random.randn(*in1) > 0).astype(np.float32)
            x1 = (np.random.randn(*in2) > 0).astype(np.float32)
            y = np.logical_or(x, x1)

            x = tensor.from_numpy(x)
            x1 = tensor.from_numpy(x1)
            x.to_device(dev)
            x1.to_device(dev)

            result = autograd._or(x, x1)
            np.testing.assert_array_almost_equal(tensor.to_numpy(result),
                                                 y,
                                                 decimal=5)

    def test_or_broadcast_cpu(self):
        self._or_broadcast_helper(cpu_dev)

    @unittest.skipIf(not singa_wrap.USE_CUDA, 'CUDA is not enabled')
    def test_or_broadcast_gpu(self):
        self._or_broadcast_helper(gpu_dev)

    def _xor_broadcast_helper(self, dev):
        cases = [
            ([3, 4, 5], [5]),  # 3d vs 1d
            ([3, 4, 5], [4, 5]),  # 3d vs 2d
            ([3, 4, 5, 6], [5, 6]),  # 4d vs 2d
            ([3, 4, 5, 6], [4, 5, 6]),  # 4d vs 3d
            ([1, 4, 1, 6], [3, 1, 5, 6])  # 4d vs 4d
        ]
        for in1, in2 in cases:
            x = (np.random.randn(*in1) > 0).astype(np.float32)
            x1 = (np.random.randn(*in2) > 0).astype(np.float32)
            y = np.logical_xor(x, x1)

            x = tensor.from_numpy(x)
            x1 = tensor.from_numpy(x1)
            x.to_device(dev)
            x1.to_device(dev)

            result = autograd._xor(x, x1)
            np.testing.assert_array_almost_equal(tensor.to_numpy(result),
                                                 y,
                                                 decimal=5)

    def test_xor_broadcast_cpu(self):
        self._xor_broadcast_helper(cpu_dev)

    @unittest.skipIf(not singa_wrap.USE_CUDA, 'CUDA is not enabled')
    def test_xor_broadcast_gpu(self):
        self._xor_broadcast_helper(gpu_dev)

    def _greater_broadcast_helper(self, dev):
        cases = [
            ([3, 4, 5], [5]),  # 3d vs 1d
            ([3, 4, 5], [4, 5]),  # 3d vs 2d
            ([3, 4, 5, 6], [5, 6]),  # 4d vs 2d
            ([3, 4, 5, 6], [4, 5, 6]),  # 4d vs 3d
            ([1, 4, 1, 6], [3, 1, 5, 6])  # 4d vs 4d
        ]
        for in1, in2 in cases:
            x = np.random.randn(*in1).astype(np.float32)
            x1 = np.random.randn(*in2).astype(np.float32)
            y = np.greater(x, x1)

            x = tensor.from_numpy(x)
            x1 = tensor.from_numpy(x1)
            x.to_device(dev)
            x1.to_device(dev)

            result = autograd.greater(x, x1)
            np.testing.assert_array_almost_equal(tensor.to_numpy(result),
                                                 y,
                                                 decimal=5)

    def test_greater_broadcast_cpu(self):
        self._greater_broadcast_helper(cpu_dev)

    @unittest.skipIf(not singa_wrap.USE_CUDA, 'CUDA is not enabled')
    def test_greater_broadcast_gpu(self):
        self._greater_broadcast_helper(gpu_dev)

    def _less_broadcast_helper(self, dev):
        dev = cpu_dev
        cases = [
            ([3, 4, 5], [5]),  # 3d vs 1d
            ([3, 4, 5], [4, 5]),  # 3d vs 2d
            ([3, 4, 5, 6], [5, 6]),  # 4d vs 2d
            ([3, 4, 5, 6], [4, 5, 6]),  # 4d vs 3d
            ([1, 4, 1, 6], [3, 1, 5, 6])  # 4d vs 4d
        ]
        for in1, in2 in cases:
            x = np.random.randn(*in1).astype(np.float32)
            x1 = np.random.randn(*in2).astype(np.float32)
            y = np.less(x, x1)

            x = tensor.from_numpy(x)
            x1 = tensor.from_numpy(x1)
            x.to_device(dev)
            x1.to_device(dev)

            result = autograd.less(x, x1)
            np.testing.assert_array_almost_equal(tensor.to_numpy(result),
                                                 y,
                                                 decimal=5)

    def test_less_broadcast_cpu(self):
        self._less_broadcast_helper(cpu_dev)

    @unittest.skipIf(not singa_wrap.USE_CUDA, 'CUDA is not enabled')
    def test_less_broadcast_gpu(self):
        self._less_broadcast_helper(gpu_dev)

    def _add_broadcast_helper(self, dev):
        cases = [
            ([3, 4, 5], [5]),  # 3d vs 1d
            ([3, 4, 5], [4, 5]),  # 3d vs 2d
            ([3, 4, 5, 6], [5, 6]),  # 4d vs 2d
            ([3, 4, 5, 6], [4, 5, 6]),  # 4d vs 3d
            ([1, 4, 1, 6], [3, 1, 5, 6])  # 4d vs 4d
        ]
        for in1, in2 in cases:
            x = np.random.randn(*in1).astype(np.float32)
            x1 = np.random.randn(*in2).astype(np.float32)
            y = x + x1

            dy = np.random.randn(*y.shape)
            grad0 = np.sum(dy, axis=axis_helper(y.shape,
                                                x.shape)).reshape(x.shape)
            grad1 = np.sum(dy, axis=axis_helper(y.shape,
                                                x1.shape)).reshape(x1.shape)

            x = tensor.from_numpy(x)
            x1 = tensor.from_numpy(x1)
            dy = tensor.from_numpy(dy)
            x.to_device(dev)
            x1.to_device(dev)
            dy.to_device(dev)

            result = autograd.add(x, x1)
            dx0, dx1 = result.creator.backward(dy.data)
            np.testing.assert_array_almost_equal(tensor.to_numpy(result),
                                                 y,
                                                 decimal=5)
            np.testing.assert_array_almost_equal(tensor.to_numpy(
                tensor.from_raw_tensor(dx0)),
                                                 grad0,
                                                 decimal=5)
            np.testing.assert_array_almost_equal(tensor.to_numpy(
                tensor.from_raw_tensor(dx1)),
                                                 grad1,
                                                 decimal=5)

    def test_add_broadcast_cpu(self):
        self._add_broadcast_helper(cpu_dev)

    @unittest.skipIf(not singa_wrap.USE_CUDA, 'CUDA is not enabled')
    def test_add_broadcast_gpu(self):
        self._add_broadcast_helper(gpu_dev)

    def _sub_broadcast_helper(self, dev):
        cases = [
            ([3, 4, 5], [5]),  # 3d vs 1d
            ([3, 4, 5], [4, 5]),  # 3d vs 2d
            ([3, 4, 5, 6], [5, 6]),  # 4d vs 2d
            ([3, 4, 5, 6], [4, 5, 6]),  # 4d vs 3d
            ([1, 4, 1, 6], [3, 1, 5, 6])  # 4d vs 4d
        ]
        for in1, in2 in cases:
            x = np.random.randn(*in1).astype(np.float32)
            x1 = np.random.randn(*in2).astype(np.float32)
            y = x - x1

            dy = np.random.randn(*y.shape)
            grad0 = np.sum(dy, axis=axis_helper(y.shape,
                                                x.shape)).reshape(x.shape)
            grad1 = np.sum(-dy, axis=axis_helper(y.shape,
                                                 x1.shape)).reshape(x1.shape)

            x = tensor.from_numpy(x)
            x1 = tensor.from_numpy(x1)
            dy = tensor.from_numpy(dy)
            x.to_device(dev)
            x1.to_device(dev)
            dy.to_device(dev)

            result = autograd.sub(x, x1)
            dx0, dx1 = result.creator.backward(dy.data)
            np.testing.assert_array_almost_equal(tensor.to_numpy(result),
                                                 y,
                                                 decimal=5)
            np.testing.assert_array_almost_equal(tensor.to_numpy(
                tensor.from_raw_tensor(dx0)),
                                                 grad0,
                                                 decimal=5)
            np.testing.assert_array_almost_equal(tensor.to_numpy(
                tensor.from_raw_tensor(dx1)),
                                                 grad1,
                                                 decimal=5)

    def test_sub_broadcast_cpu(self):
        self._sub_broadcast_helper(cpu_dev)

    @unittest.skipIf(not singa_wrap.USE_CUDA, 'CUDA is not enabled')
    def test_sub_broadcast_gpu(self):
        self._sub_broadcast_helper(gpu_dev)

    def _mul_broadcast_helper(self, dev):
        cases = [
            ([3, 4, 5], [5]),  # 3d vs 1d
            ([3, 4, 5], [4, 5]),  # 3d vs 2d
            ([3, 4, 5, 6], [5, 6]),  # 4d vs 2d
            ([3, 4, 5, 6], [4, 5, 6]),  # 4d vs 3d
            ([1, 4, 1, 6], [3, 1, 5, 6])  # 4d vs 4d
        ]
        for in1, in2 in cases:
            x = np.random.randn(*in1).astype(np.float32)
            x1 = np.random.randn(*in2).astype(np.float32)
            y = x * x1

            dy = np.random.randn(*y.shape)
            grad0 = np.sum(x1 * dy, axis=axis_helper(y.shape,
                                                     x.shape)).reshape(x.shape)
            grad1 = np.sum(x * dy, axis=axis_helper(y.shape,
                                                    x1.shape)).reshape(x1.shape)

            x = tensor.from_numpy(x)
            x1 = tensor.from_numpy(x1)
            dy = tensor.from_numpy(dy)
            x.to_device(dev)
            x1.to_device(dev)
            dy.to_device(dev)

            result = autograd.mul(x, x1)
            dx0, dx1 = result.creator.backward(dy.data)
            np.testing.assert_array_almost_equal(tensor.to_numpy(result),
                                                 y,
                                                 decimal=5)
            np.testing.assert_array_almost_equal(tensor.to_numpy(
                tensor.from_raw_tensor(dx0)),
                                                 grad0,
                                                 decimal=5)
            np.testing.assert_array_almost_equal(tensor.to_numpy(
                tensor.from_raw_tensor(dx1)),
                                                 grad1,
                                                 decimal=5)

    def test_mul_broadcast_cpu(self):
        self._mul_broadcast_helper(cpu_dev)

    @unittest.skipIf(not singa_wrap.USE_CUDA, 'CUDA is not enabled')
    def test_mul_broadcast_gpu(self):
        self._mul_broadcast_helper(gpu_dev)

    def _div_broadcast_helper(self, dev):
        cases = [
            ([3, 4, 5], [5]),  # 3d vs 1d
            ([3, 4, 5], [4, 5]),  # 3d vs 2d
            ([3, 4, 5, 6], [5, 6]),  # 4d vs 2d
            ([3, 4, 5, 6], [4, 5, 6]),  # 4d vs 3d
            ([1, 4, 1, 6], [3, 1, 5, 6])  # 4d vs 4d
        ]
        for in1, in2 in cases:
            x = np.random.randn(*in1).astype(np.float32)
            x1 = np.random.randn(*in2).astype(np.float32) + 1.0
            y = x / x1

            dy = np.random.randn(*y.shape).astype(np.float32)
            grad0 = np.sum(np.power(x1, -1) * dy,
                           axis=axis_helper(y.shape, x.shape)).reshape(x.shape)
            grad1 = np.sum(x * -np.power(x1, -2) * dy,
                           axis=axis_helper(y.shape,
                                            x1.shape)).reshape(x1.shape)

            x = tensor.from_numpy(x)
            x1 = tensor.from_numpy(x1)
            dy = tensor.from_numpy(dy)
            x.to_device(dev)
            x1.to_device(dev)
            dy.to_device(dev)

            result = autograd.div(x, x1)
            dx0, dx1 = result.creator.backward(dy.data)
            # use realtive and total error instead of demical number
            np.testing.assert_allclose(tensor.to_numpy(result),
                                       y,
                                       rtol=1e-4,
                                       atol=1e-4)
            np.testing.assert_allclose(tensor.to_numpy(
                tensor.from_raw_tensor(dx0)),
                                       grad0,
                                       rtol=1e-4,
                                       atol=1e-4)
            np.testing.assert_allclose(tensor.to_numpy(
                tensor.from_raw_tensor(dx1)),
                                       grad1,
                                       rtol=1e-4,
                                       atol=1e-4)

    def test_div_broadcast_cpu(self):
        self._div_broadcast_helper(cpu_dev)

    @unittest.skipIf(not singa_wrap.USE_CUDA, 'CUDA is not enabled')
    def test_div_broadcast_gpu(self):
        self._div_broadcast_helper(gpu_dev)

    def _pow_broadcast_helper(self, dev):
        cases = [
            ([3, 4, 5], [5]),  # 3d vs 1d
            ([3, 4, 5], [4, 5]),  # 3d vs 2d
            ([3, 4, 5, 6], [5, 6]),  # 4d vs 2d
            ([3, 4, 5, 6], [4, 5, 6]),  # 4d vs 3d
            ([1, 4, 1, 6], [3, 1, 5, 6])  # 4d vs 4d
        ]
        for in1, in2 in cases:
            x = np.random.randint(1, 10, size=in1).astype(np.float32)
            x1 = np.random.randint(1, 5, size=in2).astype(np.float32)
            y = np.power(x, x1).astype(np.float32)

            dy = np.random.randn(*y.shape).astype(np.float32)
            grad0 = np.sum(x1 * np.power(x, x1 - 1) * dy,
                           axis=axis_helper(y.shape, x.shape)).reshape(x.shape)
            grad1 = np.sum(np.power(x, x1) * np.log(x) * dy,
                           axis=axis_helper(y.shape,
                                            x1.shape)).reshape(x1.shape)

            x = tensor.from_numpy(x)
            x1 = tensor.from_numpy(x1)
            dy = tensor.from_numpy(dy)
            x.to_device(dev)
            x1.to_device(dev)
            dy.to_device(dev)

            result = autograd.pow(x, x1)
            dx0, dx1 = result.creator.backward(dy.data)
            np.testing.assert_array_almost_equal(tensor.to_numpy(result),
                                                 y,
                                                 decimal=2)
            np.testing.assert_array_almost_equal(tensor.to_numpy(
                tensor.from_raw_tensor(dx0)),
                                                 grad0,
                                                 decimal=2)
            np.testing.assert_array_almost_equal(tensor.to_numpy(
                tensor.from_raw_tensor(dx1)),
                                                 grad1,
                                                 decimal=2)

    def test_pow_broadcast_cpu(self):
        self._pow_broadcast_helper(cpu_dev)

    @unittest.skipIf(not singa_wrap.USE_CUDA, 'CUDA is not enabled')
    def test_pow_broadcast_gpu(self):
        self._pow_broadcast_helper(gpu_dev)

    def _prelu_broadcast_helper(self, dev):
        cases = [
            ([3, 4, 5], [5]),  # 3d vs 1d
            ([3, 4, 5], [4, 5]),  # 3d vs 2d
            ([3, 4, 5, 6], [5, 6]),  # 4d vs 2d
            ([3, 4, 5, 6], [4, 5, 6]),  # 4d vs 3d
            ([1, 4, 1, 6], [3, 1, 5, 6])  # 4d vs 4d
        ]
        for in1, in2 in cases:
            x = np.random.randn(*in1).astype(np.float32)
            slope = np.random.randn(*in2).astype(np.float32)
            y = np.clip(x, 0, np.inf) + np.clip(x, -np.inf, 0) * slope

            dy = np.random.randn(*y.shape).astype(np.float32)
            x0 = x.copy()
            x0[x0 > 0] = 1
            x0[x0 < 1] = 0
            grad0 = np.sum((x0 + (1 - x0) * slope) * dy,
                           axis=axis_helper(y.shape, x.shape)).reshape(x.shape)
            grad1 = np.sum((1 - x0) * x * dy,
                           axis=axis_helper(y.shape,
                                            slope.shape)).reshape(slope.shape)

            x = tensor.from_numpy(x)
            slope = tensor.from_numpy(slope)
            dy = tensor.from_numpy(dy)
            x.to_device(dev)
            slope.to_device(dev)
            dy.to_device(dev)

            result = autograd.prelu(x, slope)
            dx0, dx1 = result.creator.backward(dy.data)
            np.testing.assert_array_almost_equal(tensor.to_numpy(result),
                                                 y,
                                                 decimal=5)
            np.testing.assert_array_almost_equal(tensor.to_numpy(
                tensor.from_raw_tensor(dx0)),
                                                 grad0,
                                                 decimal=5)
            np.testing.assert_array_almost_equal(tensor.to_numpy(
                tensor.from_raw_tensor(dx1)),
                                                 grad1,
                                                 decimal=5)

    def test_prelu_broadcast_cpu(self):
        self._prelu_broadcast_helper(cpu_dev)

    @unittest.skipIf(not singa_wrap.USE_CUDA, 'CUDA is not enabled')
    def test_prelu_broadcast_gpu(self):
        self._prelu_broadcast_helper(gpu_dev)

    def _gemm_helper(self, dev):
        configs = [
            # alpha, beta, transA, transB, shapeA, shapeB, shapeC, shapeY
            [0.25, 0.35, 0, 0, (3, 4), (4, 5), (1, 5), (3, 5)],
            [0.25, 0.35, 0, 1, (3, 4), (5, 4), (1, 5), (3, 5)],
            [0.25, 0.35, 1, 0, (4, 3), (4, 5), (1, 5), (3, 5)],
            [0.25, 0.35, 1, 1, (4, 3), (5, 4), (1, 5), (3, 5)],
        ]
        for config in configs:
            alpha = config[0]
            beta = config[1]
            transA = config[2]
            transB = config[3]
            shapeA = config[4]
            shapeB = config[5]
            shapeC = config[6]
            shapeY = config[7]

            A = np.random.randn(*shapeA).astype(np.float32)
            DY = np.ones(shapeY, dtype=np.float32)

            if transB == 0:
                out_features = shapeB[1]
            else:
                out_features = shapeB[0]

            a = tensor.from_numpy(A)
            a.to_device(dev)
            dy = tensor.from_numpy(DY)
            dy.to_device(dev)

            gemm = layer.Gemm(out_features, alpha, beta, transA == 1,
                              transB == 1)
            result = gemm(a)

            params = gemm.get_params()
            B = tensor.to_numpy(params['W'])
            C = tensor.to_numpy(params['b'])

            da, db, dc = result.creator.backward(dy.data)

            # Y = alpha * A' * B' + beta * C
            _A = A if transA == 0 else A.T
            _B = B if transB == 0 else B.T
            C = C if C is not None else np.array(0)
            Y = alpha * np.dot(_A, _B) + beta * C

            DA = alpha * np.matmul(DY, _B.T)
            DA = DA if transA == 0 else DA.T
            DB = alpha * np.matmul(_A.T, DY)
            DB = DB if transB == 0 else DB.T
            DC = beta * np.sum(DY, axis=axis_helper(Y.shape, C.shape)).reshape(
                C.shape)

            np.testing.assert_array_almost_equal(tensor.to_numpy(result),
                                                 Y,
                                                 decimal=5)
            np.testing.assert_array_almost_equal(tensor.to_numpy(
                tensor.from_raw_tensor(da)),
                                                 DA,
                                                 decimal=5)
            np.testing.assert_array_almost_equal(tensor.to_numpy(
                tensor.from_raw_tensor(db)),
                                                 DB,
                                                 decimal=5)
            np.testing.assert_array_almost_equal(tensor.to_numpy(
                tensor.from_raw_tensor(dc)),
                                                 DC,
                                                 decimal=5)

    def test_gemm_cpu(self):
        self._gemm_helper(cpu_dev)

    @unittest.skipIf(not singa_wrap.USE_CUDA, 'CUDA is not enabled')
    def test_gemm_gpu(self):
        self._gemm_helper(gpu_dev)

    def globalaveragepool_channel_first(self, dev):
        X = np.array([[[
            [1, 2, 3],
            [4, 5, 6],
            [7, 8, 9],
        ]]]).astype(np.float32)
        XT = np.array([[[[5]]]]).astype(np.float32)
        DY = np.ones((1, 1, 1, 1), dtype=np.float32)

        x = tensor.from_numpy(X)
        x.to_device(dev)
        dy = tensor.from_numpy(DY)
        dy.to_device(dev)

        result = autograd.globalaveragepool(x)
        dx = result.creator.backward(dy.data)

        DX = np.ones(X.shape, dtype=np.float32)
        DX = np.multiply(DX, DY) / np.prod(X.shape[2:])

        np.testing.assert_array_almost_equal(tensor.to_numpy(result),
                                             XT,
                                             decimal=5)
        np.testing.assert_array_almost_equal(tensor.to_numpy(
            tensor.from_raw_tensor(dx)),
                                             DX,
                                             decimal=5)

    def globalaveragepool_channel_last(self, dev):
        X = np.array([[
            [[1], [2], [3]],
            [[4], [5], [6]],
            [[7], [8], [9]],
        ]]).astype(np.float32)
        XT = np.array([[[[5]]]]).astype(np.float32)
        DY = np.ones((1, 1, 1, 1), dtype=np.float32)

        x = tensor.from_numpy(X)
        x.to_device(dev)
        dy = tensor.from_numpy(DY)
        dy.to_device(dev)

        result = autograd.globalaveragepool(x, 'channel_last')
        dx = result.creator.backward(dy.data)

        DX = np.ones(X.shape, dtype=np.float32)
        DX = np.multiply(DX, DY) / np.prod(X.shape[1:-1])

        np.testing.assert_array_almost_equal(tensor.to_numpy(result),
                                             XT,
                                             decimal=5)
        np.testing.assert_array_almost_equal(tensor.to_numpy(
            tensor.from_raw_tensor(dx)),
                                             DX,
                                             decimal=5)

    def test_globalaveragepool_cpu(self):
        self.globalaveragepool_channel_first(cpu_dev)
        self.globalaveragepool_channel_last(cpu_dev)

    @unittest.skipIf(not singa_wrap.USE_CUDA, 'CUDA is not enabled')
    def test_globalaveragepool_gpu(self):
        self.globalaveragepool_channel_first(gpu_dev)
        self.globalaveragepool_channel_last(gpu_dev)

    def constantOfShape_test(self, dev):
        # float_ones
        X = np.array([4, 3, 2]).astype(np.int64)
        x = tensor.from_numpy(X)
        x.to_device(dev)

        y = np.ones(X, dtype=np.float32)
        result = autograd.constant_of_shape(x, 1.0)

        np.testing.assert_array_almost_equal(tensor.to_numpy(result),
                                             y,
                                             decimal=5)
        # int32_zeros
        X = np.array([10, 6]).astype(np.int64)
        x = tensor.from_numpy(X)
        x.to_device(dev)

        y = np.ones(X, dtype=np.int32)
        result = autograd.constant_of_shape(x, 1)
        np.testing.assert_array_almost_equal(tensor.to_numpy(result),
                                             y,
                                             decimal=5)

    def test_constantOfShape_cpu(self):
        self.constantOfShape_test(cpu_dev)

    @unittest.skipIf(not singa_wrap.USE_CUDA, 'CUDA is not enabled')
    def test_constantOfShape_gpu(self):
        self.constantOfShape_test(gpu_dev)

    def dropout_test(self, dev):
        X = np.random.randn(3, 4, 5).astype(np.float32)
        dy = np.random.randn(3, 4, 5).astype(np.float32)

        x = tensor.from_numpy(X)
        dy = tensor.from_numpy(dy)
        x.to_device(dev)
        dy.to_device(dev)

        result = autograd.dropout(x, 0.5)
        dx = result.creator.backward(dy.data)
        self.check_shape(result.shape, (3, 4, 5))
        self.check_shape(dx.shape(), (3, 4, 5))

    def test_dropout_cpu(self):
        self.dropout_test(cpu_dev)

    @unittest.skipIf(not singa_wrap.USE_CUDA, 'CUDA is not enabled')
    def test_dropout_gpu(self):
        self.dropout_test(gpu_dev)

    def reduceSum_test(self, dev):
        shape = [3, 2, 2]
        cases = [(None, 1), ([1], 0), ([1], 1), ([-2], 1), ([1, 2], 1)]
        for axes, keepdims in cases:
            X = np.random.uniform(-10, 10, shape).astype(np.float32)
            _axes = tuple(axes) if axes is not None else None
            y = np.sum(X, axis=_axes, keepdims=keepdims == 1)
            dy = np.random.randn(*y.shape).astype(np.float32)

            x = tensor.from_numpy(X)
            dy = tensor.from_numpy(dy)
            x.to_device(dev)
            dy.to_device(dev)

            result = autograd.reduce_sum(x, axes, keepdims)
            dx = result.creator.backward(dy.data)

            np.testing.assert_array_almost_equal(tensor.to_numpy(result),
                                                 y,
                                                 decimal=5)
            self.check_shape(dx.shape(), tuple(shape))

    def test_reduceSum_cpu(self):
        self.reduceSum_test(cpu_dev)

    @unittest.skipIf(not singa_wrap.USE_CUDA, 'CUDA is not enabled')
    def test_reduceSum_gpu(self):
        self.reduceSum_test(gpu_dev)

    def reduceMean_test(self, dev):
        shape = [3, 2, 2]
        cases = [(None, 1), ([1], 0), ([1], 1), ([-2], 1), ([1, 2], 1)]
        for axes, keepdims in cases:
            X = np.random.uniform(-10, 10, shape).astype(np.float32)
            _axes = tuple(axes) if axes is not None else None
            y = np.mean(X, axis=_axes, keepdims=keepdims == 1)
            dy = np.random.randn(*y.shape).astype(np.float32)

            x = tensor.from_numpy(X)
            dy = tensor.from_numpy(dy)
            x.to_device(dev)
            dy.to_device(dev)

            result = autograd.reduce_mean(x, axes, keepdims)
            dx = result.creator.backward(dy.data)

            np.testing.assert_array_almost_equal(tensor.to_numpy(result),
                                                 y,
                                                 decimal=5)
            self.check_shape(dx.shape(), tuple(shape))

    def test_reduceMean_cpu(self):
        self.reduceMean_test(cpu_dev)

    @unittest.skipIf(not singa_wrap.USE_CUDA, 'CUDA is not enabled')
    def test_reduceMean_gpu(self):
        self.reduceMean_test(gpu_dev)

    def slice_test(self, dev):
        X = np.random.randn(20, 10, 5).astype(np.float32)
        indexes = np.array(range(20 * 10 * 5)).reshape(20, 10, 5)
        configs = [
            # starts, ends, axes, steps, y
            [[0, 0], [3, 10], [0, 1], [1, 1], X[0:3, 0:10],
             indexes[0:3, 0:10]],  # slice
            [[0, 0, 3], [20, 10, 4], None, None, X[:, :, 3:4],
             indexes[:, :, 3:4]],  # slice_default_axes
            [[1], [1000], [1], [1], X[:, 1:1000],
             indexes[:, 1:1000]],  # slice_end_out_of_bounds
            [[0], [-1], [1], [1], X[:, 0:-1],
             indexes[:, 0:-1]],  # slice_end_out_of_bounds
            [[20, 10, 4], [0, 0, 1], [0, 1, 2], [-1, -3, -2],
             X[20:0:-1, 10:0:-3, 4:1:-2], indexes[20:0:-1, 10:0:-3,
                                                  4:1:-2]],  # slice_neg_steps
            [[0, 0, 3], [20, 10, 4], [0, -2, -1], None, X[:, :, 3:4],
             indexes[:, :, 3:4]],  # slice_negative_axes
            # [[1000], [1000], [1], [1], X[:, 1000:1000], indexes[:, 1000:1000]], # slice_start_out_of_bounds # cannot support empty tensor
        ]
        for starts, ends, axes, steps, y, dx_idx in configs:
            dy = np.ones(y.shape).astype(np.float32)

            x = tensor.from_numpy(X)
            dy = tensor.from_numpy(dy)
            x.to_device(dev)
            dy.to_device(dev)

            result = autograd.slice(x, starts, ends, axes, steps)
            dx = result.creator.backward(dy.data)

            dx_idx = tuple(dx_idx.flatten().tolist())
            dX = np.array([
                1. if i in dx_idx else 0. for i in range(20 * 10 * 5)
            ]).reshape(X.shape)

            np.testing.assert_array_almost_equal(tensor.to_numpy(result),
                                                 y,
                                                 decimal=5)
            np.testing.assert_array_almost_equal(tensor.to_numpy(
                tensor.from_raw_tensor(dx)),
                                                 dX,
                                                 decimal=5)

    def test_slice_cpu(self):
        self.slice_test(cpu_dev)

    @unittest.skipIf(not singa_wrap.USE_CUDA, 'CUDA is not enabled')
    def test_slice_gpu(self):
        self.slice_test(gpu_dev)

    def ceil_test(self, dev):
        X = np.array([-1.5, 1.2]).astype(np.float32)
        DY = np.ones((2), dtype=np.float32)
        y = np.ceil(X)

        x = tensor.from_numpy(X)
        dy = tensor.from_numpy(DY)
        x.to_device(dev)
        dy.to_device(dev)

        result = autograd.ceil(x)
        dx = result.creator.backward(dy.data)
        DX = np.zeros((2), dtype=np.float32)

        np.testing.assert_array_almost_equal(tensor.to_numpy(result),
                                             y,
                                             decimal=5)
        np.testing.assert_array_almost_equal(tensor.to_numpy(
            tensor.from_raw_tensor(dx)),
                                             DX,
                                             decimal=5)

    def test_ceil_cpu(self):
        self.ceil_test(cpu_dev)

    @unittest.skipIf(not singa_wrap.USE_CUDA, 'CUDA is not enabled')
    def test_ceil_gpu(self):
        self.ceil_test(gpu_dev)

    def _test_scatter_elements(self, dev):
        # testing witout axis
        data = np.zeros((3, 3), dtype=np.float32)
        indices = np.array([[1, 0, 2], [0, 2, 1]], dtype=np.int32)
        updates = np.array([[1.0, 1.1, 1.2], [2.0, 2.1, 2.2]], dtype=np.float32)
        output = np.array([[2.0, 1.1, 0.0], [1.0, 0.0, 2.2], [0.0, 2.1, 1.2]],
                          dtype=np.float32)

        data = tensor.from_numpy(data)
        indices = tensor.from_numpy(indices)
        updates = tensor.from_numpy(updates)
        data.to_device(dev)
        indices.to_device(dev)
        updates.to_device(dev)

        result = autograd.scatter_elements(data, indices, updates)
        dy = tensor.from_numpy(np.ones(data.shape, dtype=np.float32))
        dx = result.creator.backward(dy.data)
        np.testing.assert_almost_equal(tensor.to_numpy(result),
                                       output,
                                       decimal=5)
        self.check_shape(dx.shape(), data.shape)

        # testing with axis
        data = np.array([[1.0, 2.0, 3.0, 4.0, 5.0]], dtype=np.float32)
        indices = np.array([[1, 3]], dtype=np.int32)
        updates = np.array([[1.1, 2.1]], dtype=np.float32)
        output = np.array([[1.0, 1.1, 3.0, 2.1, 5.0]], dtype=np.float32)

        data = tensor.from_numpy(data)
        indices = tensor.from_numpy(indices)
        updates = tensor.from_numpy(updates)
        data.to_device(dev)
        indices.to_device(dev)
        updates.to_device(dev)

        result = autograd.scatter_elements(data, indices, updates, axis=1)
        dy = tensor.from_numpy(np.ones(data.shape, dtype=np.float32))
        dx = result.creator.backward(dy.data)
        np.testing.assert_almost_equal(tensor.to_numpy(result),
                                       output,
                                       decimal=5)
        self.check_shape(dx.shape(), data.shape)

        # testing with negative indices:
        data = np.array([[1.0, 2.0, 3.0, 4.0, 5.0]], dtype=np.float32)
        indices = np.array([[1, -3]], dtype=np.int64)
        updates = np.array([[1.1, 2.1]], dtype=np.float32)
        output = np.array([[1.0, 1.1, 2.1, 4.0, 5.0]], dtype=np.float32)

        data = tensor.from_numpy(data)
        indices = tensor.from_numpy(indices)
        updates = tensor.from_numpy(updates)
        data.to_device(dev)
        indices.to_device(dev)
        updates.to_device(dev)

        result = autograd.scatter_elements(data, indices, updates, axis=1)
        dy = tensor.from_numpy(np.ones(data.shape, dtype=np.float32))
        dx = result.creator.backward(dy.data)
        np.testing.assert_almost_equal(tensor.to_numpy(result),
                                       output,
                                       decimal=5)
        self.check_shape(dx.shape(), data.shape)

    def test_cpu_scatter_elements(self):
        self._test_scatter_elements(cpu_dev)

    @unittest.skipIf(not singa_wrap.USE_CUDA, 'CUDA is not enabled')
    def test_gpu_scatter_elements(self):
        self._test_scatter_elements(gpu_dev)

    def split_test(self, dev):
        X = np.array([1., 2., 3., 4., 5., 6.]).astype(np.float32)
        DY1 = np.ones((2), dtype=np.float32)
        DY2 = np.ones((4), dtype=np.float32)
        y = [
            np.array([1., 2.]).astype(np.float32),
            np.array([3., 4., 5., 6.]).astype(np.float32)
        ]

        x = tensor.from_numpy(X)
        dy1 = tensor.from_numpy(DY1)
        dy2 = tensor.from_numpy(DY2)
        x.to_device(dev)
        dy1.to_device(dev)
        dy2.to_device(dev)

        result = autograd.split(x, 0, (2, 4))
        dx = result[0].creator.backward(dy1.data, dy2.data)
        DX = np.ones((6), dtype=np.float32)

        for idx, _r in enumerate(result):
            np.testing.assert_array_almost_equal(tensor.to_numpy(_r),
                                                 y[idx],
                                                 decimal=5)
        np.testing.assert_array_almost_equal(tensor.to_numpy(
            tensor.from_raw_tensor(dx)),
                                             DX,
                                             decimal=5)

    def test_split_cpu(self):
        self.split_test(cpu_dev)

    @unittest.skipIf(not singa_wrap.USE_CUDA, 'CUDA is not enabled')
    def test_split_gpu(self):
        self.split_test(gpu_dev)

    def gather_test(self, dev):
        config = [([0, 1, 3], 0), ([0, 1, 3], 1), ([[0, 1], [1, 2], [2, 3]], 1),
                  ([0, -1, -2], 0)]  # (indices, axis)
        for indices, _axis in config:
            X = np.random.randn(5, 4, 3, 2).astype(np.float32)
            y = np.take(X, indices, axis=_axis)
            DY = np.ones(y.shape, dtype=np.float32)

            x = tensor.from_numpy(X)
            dy = tensor.from_numpy(DY)
            x.to_device(dev)
            dy.to_device(dev)

            result = autograd.gather(x, _axis, indices)
            dx = result.creator.backward(dy.data)

            np.testing.assert_array_almost_equal(tensor.to_numpy(result),
                                                 y,
                                                 decimal=5)
            self.check_shape(dx.shape(), tuple(X.shape))

    def test_gather_cpu(self):
        self.gather_test(cpu_dev)

    @unittest.skipIf(not singa_wrap.USE_CUDA, 'CUDA is not enabled')
    def test_gather_gpu(self):
        self.gather_test(gpu_dev)

    def tile_test(self, dev):
        config_repeats = [
            2,
            [2, 2],
            [2, 1, 2],
        ]
        for repeats in config_repeats:
            X = np.array([0, 1, 2]).astype(np.float32)
            y = np.tile(X, repeats)
            DY = np.copy(y)

            x = tensor.from_numpy(X)
            dy = tensor.from_numpy(DY)
            x.to_device(dev)
            dy.to_device(dev)

            result = autograd.tile(x, repeats)
            dx = result.creator.backward(dy.data)
            DX = np.multiply(X, np.prod(repeats))
            np.testing.assert_array_almost_equal(tensor.to_numpy(result),
                                                 y,
                                                 decimal=5)
            np.testing.assert_array_almost_equal(tensor.to_numpy(
                tensor.from_raw_tensor(dx)),
                                                 DX,
                                                 decimal=5)

    def test_tile_cpu(self):
        self.tile_test(cpu_dev)

    @unittest.skipIf(not singa_wrap.USE_CUDA, 'CUDA is not enabled')
    def test_tile_gpu(self):
        self.tile_test(gpu_dev)

    def noneZero_test(self, dev):
        X = np.array([[1, 0], [1, 1]]).astype(np.float32)
        y = np.array((np.nonzero(X)))

        x = tensor.from_numpy(X)
        x.to_device(dev)

        result = autograd.nonzero(x)
        np.testing.assert_array_almost_equal(tensor.to_numpy(result),
                                             y,
                                             decimal=5)

    def test_noneZero_cpu(self):
        self.noneZero_test(cpu_dev)

    @unittest.skipIf(not singa_wrap.USE_CUDA, 'CUDA is not enabled')
    def test_noneZero_gpu(self):
        self.noneZero_test(gpu_dev)

    def cast_test(self, dev):
        config = [
            (np.float32, np.int32, tensor.int32),
            (np.int32, np.float32, tensor.float32),
        ]
        for t1, t2, t3 in config:
            X = np.array([[1, 0], [1, 1]]).astype(t1)
            y = np.array([[1, 0], [1, 1]]).astype(t2)

            x = tensor.from_numpy(X)
            x.to_device(dev)

            result = autograd.cast(x, t3)
            result_np = tensor.to_numpy(result)
            assert result_np.dtype == y.dtype, "type %s != %s." % (
                result_np.dtype, y.dtype)
            np.testing.assert_array_almost_equal(result_np, y, decimal=5)

    def test_cast_cpu(self):
        self.cast_test(cpu_dev)

    @unittest.skipIf(not singa_wrap.USE_CUDA, 'CUDA is not enabled')
    def test_cast_gpu(self):
        self.cast_test(gpu_dev)

    def onehot_test(self, dev):

        def one_hot(indices, depth, axis=-1, dtype=np.float32):  # type: ignore
            ''' Compute one hot from indices at a specific axis '''
            values = np.asarray(indices)
            rank = len(values.shape)
            depth_range = np.arange(depth)
            if axis < 0:
                axis += (rank + 1)
            ls = values.shape[0:axis]
            rs = values.shape[axis:rank]
            targets = np.reshape(depth_range, (1,) * len(ls) +
                                 depth_range.shape + (1,) * len(rs))
            values = np.reshape(np.mod(values, depth), ls + (1,) + rs)
            return np.asarray(targets == values, dtype=dtype)

        axisValue = 1
        on_value = 3
        off_value = 1
        output_type = np.float32
        indices = np.array([[1, 9], [2, 4]], dtype=np.float32)
        depth = np.array([10], dtype=np.float32)
        values = np.array([off_value, on_value], dtype=output_type)
        y = one_hot(indices, depth, axis=axisValue, dtype=output_type)
        y = y * (on_value - off_value) + off_value

        x = tensor.from_numpy(indices)
        x.to_device(dev)

        result = autograd.onehot(axisValue, x, depth, values)
        np.testing.assert_array_almost_equal(tensor.to_numpy(result),
                                             y,
                                             decimal=5)

    def test_onehot_cpu(self):
        self.onehot_test(cpu_dev)

    @unittest.skipIf(not singa_wrap.USE_CUDA, 'CUDA is not enabled')
    def test_onehot_gpu(self):
        self.onehot_test(gpu_dev)

    @unittest.skipIf(not singa_wrap.USE_CUDA, 'CUDA is not enabled')
    def test_cudnn_rnn_operation(self, dev=gpu_dev):
        # init params, inputs
        hidden_size = 7
        seq_length = 5
        batch_size = 6
        feature_size = 3
        directions = 2
        num_layers = 2

        for mode in [0, 1, 2, 3]:  # 0-relu, 1-tanh, 2-lstm, 3-gru
            x = tensor.Tensor(shape=(seq_length, batch_size, feature_size),
                              device=dev).gaussian(0, 1)
            hx = tensor.Tensor(shape=(num_layers * directions, batch_size,
                                      hidden_size),
                               device=dev).gaussian(0, 1)
            cx = tensor.Tensor(shape=(num_layers * directions, batch_size,
                                      hidden_size),
                               device=dev).gaussian(0, 1)
            dy = tensor.Tensor(shape=(seq_length, batch_size,
                                      directions * hidden_size),
                               device=dev).gaussian(0, 1)

            # init cudnn rnn op
            rnn_handle = singa.CudnnRNNHandle(x.data,
                                              hidden_size,
                                              mode,
                                              num_layers=num_layers,
                                              dropout=0.1,
                                              bidirectional=1)

            w = tensor.Tensor(shape=(rnn_handle.weights_size,),
                              device=dev).gaussian(0, 1)

            # return sequence, y shape = {seq, bs, hidden}
            # init operator/operation
            _rnn = autograd._RNN(rnn_handle, return_sequences=True)

            # forward
            y = _rnn(x, hx, cx, w)[0]
            assert y.shape == dy.shape
            # print(ys)

            # backward
            dx, dhx, dcx, dw = _rnn.backward(dy.data)

            # return no sequence, y shape = {bs, hidden}
            _rnn = autograd._RNN(rnn_handle, return_sequences=False)
            dy = tensor.Tensor(shape=(batch_size, directions * hidden_size),
                               device=dev).gaussian(0, 1)
            y = _rnn(x, hx, cx, w)[0]

            assert y.shape == dy.shape
            # backward
            dx, dhx, dcx, dw = _rnn.backward(dy.data)

    def cossim_helper(self, dev):
        A = np.random.randn(*[3, 10]).astype(np.float32)
        B = np.random.randn(*[3, 10]).astype(np.float32)

        a = tensor.from_numpy(A)
        a.to_device(dev)
        b = tensor.from_numpy(B)
        b.to_device(dev)

        DY = np.random.randn(3).astype(np.float32)
        dy = tensor.from_numpy(DY)
        dy.to_device(dev)

        y = autograd.cossim(a, b)
        da, db = y.creator.backward(dy.data)  # CTensor

        self.check_shape(y.shape, (3,))
        self.check_shape(da.shape(), (3, 10))
        self.check_shape(db.shape(), (3, 10))

    def test_cossim_cpu(self):
        self.cossim_helper(cpu_dev)

    @unittest.skipIf(not singa_wrap.USE_CUDA, 'CUDA is not enabled')
    def test_cossim_gpu(self):
        self.cossim_helper(gpu_dev)

    def expand_helper(self, dev):
        shape = [3, 1]
        X = np.reshape(np.arange(1, np.prod(shape) + 1, dtype=np.float32),
                       shape)
        x = tensor.from_numpy(X)
        x.to_device(dev)

        # dim_changed
        new_shape = [2, 1, 6]
        y_t = X * np.ones(new_shape, dtype=np.float32)
        dy = tensor.from_numpy(y_t)
        dy.to_device(dev)
        y = autograd.expand(x, new_shape)
        dx = y.creator.backward(dy.data)
        np.testing.assert_array_almost_equal(tensor.to_numpy(y), y_t)
        self.check_shape(dx.shape(), tuple(shape))

        # dim_unchanged
        new_shape_2 = [3, 4]
        y_t2 = np.tile(X, 4)
        dy2 = tensor.from_numpy(y_t2)
        dy2.to_device(dev)
        y2 = autograd.expand(x, new_shape_2)
        dx2 = y2.creator.backward(dy2.data)
        np.testing.assert_array_almost_equal(tensor.to_numpy(y2), y_t2)
        self.check_shape(dx2.shape(), tuple(shape))

    def test_expand_cpu(self):
        self.expand_helper(cpu_dev)

    @unittest.skipIf(not singa_wrap.USE_CUDA, 'CUDA is not enabled')
    def test_expand_gpu(self):
        self.expand_helper(gpu_dev)

    def pad_helper(self, dev):
        X = np.array([
            [1.0, 1.2],
            [2.3, 3.4],
            [4.5, 5.7],
        ]).astype(np.float32)
        Y1 = np.array([
            [0.0, 0.0, 1.0, 1.2],
            [0.0, 0.0, 2.3, 3.4],
            [0.0, 0.0, 4.5, 5.7],
        ],).astype(np.float32)
        Y2 = np.array([
            [1.0, 1.2, 1.0, 1.2],
            [2.3, 3.4, 2.3, 3.4],
            [4.5, 5.7, 4.5, 5.7],
        ],).astype(np.float32)
        Y3 = np.array([
            [1.0, 1.0, 1.0, 1.2],
            [2.3, 2.3, 2.3, 3.4],
            [4.5, 4.5, 4.5, 5.7],
        ],).astype(np.float32)

        x = tensor.from_numpy(X)
        x.to_device(dev)
        pads = [0, 2, 0, 0]

        DY = np.random.randn(3, 4).astype(np.float32)
        dy = tensor.from_numpy(DY)
        dy.to_device(dev)

        y1 = autograd.pad(x, "constant", pads)
        y2 = autograd.pad(x, "reflect", pads)
        y3 = autograd.pad(x, "edge", pads)
        dx1 = y1.creator.backward(dy.data)
        dx2 = y2.creator.backward(dy.data)
        dx3 = y3.creator.backward(dy.data)
        pad_width = []
        half_width = len(pads) // 2
        for i in range(half_width):
            pad_width += [[pads[i], pads[i + half_width]]]

        np.testing.assert_array_almost_equal(tensor.to_numpy(y1),
                                             np.pad(
                                                 X,
                                                 pad_width=pad_width,
                                                 mode="constant",
                                                 constant_values=0.,
                                             ),
                                             decimal=5)
        np.testing.assert_array_almost_equal(tensor.to_numpy(y2),
                                             np.pad(
                                                 X,
                                                 pad_width=pad_width,
                                                 mode="reflect",
                                             ),
                                             decimal=5)
        np.testing.assert_array_almost_equal(tensor.to_numpy(y3),
                                             np.pad(
                                                 X,
                                                 pad_width=pad_width,
                                                 mode="edge",
                                             ),
                                             decimal=5)
        self.check_shape(dx1.shape(), (3, 2))
        self.check_shape(dx2.shape(), (3, 2))
        self.check_shape(dx3.shape(), (3, 2))

    def test_pad_cpu(self):
        self.pad_helper(cpu_dev)

    @unittest.skipIf(not singa_wrap.USE_CUDA, 'CUDA is not enabled')
    def test_pad_gpu(self):
        self.pad_helper(gpu_dev)

    def upsample_helper(self, dev):
        X = np.array([[[
            [1, 2],
            [3, 4],
        ]]], dtype=np.float32)
        x = tensor.from_numpy(X)
        x.to_device(dev)

        scales = np.array([1.0, 1.0, 2.0, 3.0], dtype=np.float32)
        y_t = np.array([[[
            [1, 1, 1, 2, 2, 2],
            [1, 1, 1, 2, 2, 2],
            [3, 3, 3, 4, 4, 4],
            [3, 3, 3, 4, 4, 4],
        ]]],
                       dtype=np.float32)
        dy = tensor.from_numpy(y_t)
        dy.to_device(dev)

        y = autograd.upsample(x, "nearest", scales)
        dx = y.creator.backward(dy.data)
        np.testing.assert_array_almost_equal(tensor.to_numpy(y), y_t)
        self.check_shape(dx.shape(), tuple(X.shape))

    def test_upsample_cpu(self):
        self.upsample_helper(cpu_dev)

    @unittest.skipIf(not singa_wrap.USE_CUDA, 'CUDA is not enabled')
    def test_upsample_gpu(self):
        self.upsample_helper(gpu_dev)

<<<<<<< HEAD
    def depth_space_helper(self, dev):
        # (1, 8, 2, 3) input tensor
        X = np.array(
            [[[[0., 1., 2.], [3., 4., 5.]], [[9., 10., 11.], [12., 13., 14.]],
              [[18., 19., 20.], [21., 22., 23.]],
              [[27., 28., 29.], [30., 31., 32.]],
              [[36., 37., 38.], [39., 40., 41.]],
              [[45., 46., 47.], [48., 49., 50.]],
              [[54., 55., 56.], [57., 58., 59.]],
              [[63., 64., 65.], [66., 67., 68.]]]],
            dtype=np.float32)
        x = tensor.from_numpy(X)
        x.to_device(dev)

        # (1, 2, 4, 6) output tensor
        y_t = np.array(
            [[[[0., 18., 1., 19., 2., 20.], [36., 54., 37., 55., 38., 56.],
               [3., 21., 4., 22., 5., 23.], [39., 57., 40., 58., 41., 59.]],
              [[9., 27., 10., 28., 11., 29.], [45., 63., 46., 64., 47., 65.],
               [12., 30., 13., 31., 14., 32.], [48., 66., 49., 67., 50., 68.]]]
            ],
            dtype=np.float32)
        dy = tensor.from_numpy(y_t)
        dy.to_device(dev)
        y = autograd.depth_to_space(x, 2, "DCR")
        dx = y.creator.backward(dy.data)
        np.testing.assert_array_almost_equal(tensor.to_numpy(y), y_t)
        np.testing.assert_array_almost_equal(tensor.to_numpy(tensor.from_raw_tensor(dx)), X)

        y = autograd.space_to_depth(dy, 2, "DCR")
        dx = y.creator.backward(x.data)
        np.testing.assert_array_almost_equal(tensor.to_numpy(y), X)
        np.testing.assert_array_almost_equal(tensor.to_numpy(tensor.from_raw_tensor(dx)), y_t)

        y_t = np.array(
            [[[[0., 9., 1., 10., 2., 11.], [18., 27., 19., 28., 20., 29.],
               [3., 12., 4., 13., 5., 14.], [21., 30., 22., 31., 23., 32.]],
              [[36., 45., 37., 46., 38., 47.], [54., 63., 55., 64., 56., 65.],
               [39., 48., 40., 49., 41., 50.], [57., 66., 58., 67., 59., 68.]]]
            ],
            dtype=np.float32)
        dy = tensor.from_numpy(y_t)
        dy.to_device(dev)
        y = autograd.depth_to_space(x, 2, "CRD")
        dx = y.creator.backward(dy.data)
        np.testing.assert_array_almost_equal(tensor.to_numpy(y), y_t)
        np.testing.assert_array_almost_equal(tensor.to_numpy(tensor.from_raw_tensor(dx)), X)

        y = autograd.space_to_depth(dy, 2, "CRD")
        dx = y.creator.backward(x.data)
        np.testing.assert_array_almost_equal(tensor.to_numpy(y), X)
        np.testing.assert_array_almost_equal(tensor.to_numpy(tensor.from_raw_tensor(dx)), y_t)

    def test_depth_space_cpu(self):
        self.depth_space_helper(cpu_dev)

    @unittest.skipIf(not singa_wrap.USE_CUDA, 'CUDA is not enabled')
    def test_depth_space_gpu(self):
        self.depth_space_helper(gpu_dev)
=======
    def test_invalid_inputs(self, dev=cpu_dev):
        _1d = tensor.Tensor((10,), dev)
        _2d = tensor.Tensor((10, 10), dev)
        _3d = tensor.Tensor((10, 10, 10), dev)
        self.assertRaises(AssertionError, autograd.softmax_cross_entropy, _2d,
                          _3d)
        self.assertRaises(AssertionError, autograd.mse_loss, _2d, _3d)
        self.assertRaises(AssertionError, autograd.add_bias, _2d, _1d, 3)
        self.assertRaises(AssertionError, autograd.ranking_loss, _2d, _1d)

    def where_helper(self, dev):
        X = np.array([[1, 2], [3, 4]], dtype=np.float32)
        x = tensor.from_numpy(X)
        x.to_device(dev)

        X2 = np.array([[9, 8], [7, 6]], dtype=np.float32)
        x2 = tensor.from_numpy(X2)
        x2.to_device(dev)

        condition = [[True, False], [True, True]]
        y_t = np.where(condition, X, X2)
        dx1_t = np.array([[1, 0], [3, 4]], dtype=np.float32)
        dx2_t = np.array([[0, 8], [0, 0]], dtype=np.float32)
        dy = tensor.from_numpy(y_t)
        dy.to_device(dev)

        y = autograd.where(x, x2, condition)
        dx1, dx2 = y.creator.backward(dy.data)
        np.testing.assert_array_almost_equal(tensor.to_numpy(y), y_t)
        np.testing.assert_array_almost_equal(
            tensor.to_numpy(tensor.from_raw_tensor(dx1)), dx1_t)
        np.testing.assert_array_almost_equal(
            tensor.to_numpy(tensor.from_raw_tensor(dx2)), dx2_t)

    def test_where_cpu(self):
        self.where_helper(cpu_dev)

    @unittest.skipIf(not singa_wrap.USE_CUDA, 'CUDA is not enabled')
    def test_where_gpu(self):
        self.where_helper(gpu_dev)

    def rounde_helper(self, dev):
        X = np.array([
            0.1, 0.5, 0.9, 1.2, 1.5, 1.8, 2.3, 2.5, 2.7, -1.1, -1.5, -1.9, -2.2,
            -2.5, -2.8
        ]).astype(np.float32)
        x = tensor.from_numpy(X)
        x.to_device(dev)

        y_t = np.array(
            [0., 0., 1., 1., 2., 2., 2., 2., 3., -1., -2., -2., -2., -2.,
             -3.]).astype(np.float32)
        dy = tensor.from_numpy(y_t)
        dy.to_device(dev)

        y = autograd.rounde(x)
        np.testing.assert_array_almost_equal(tensor.to_numpy(y), y_t)

    def test_rounde_cpu(self):
        self.rounde_helper(cpu_dev)

    @unittest.skipIf(not singa_wrap.USE_CUDA, 'CUDA is not enabled')
    def test_rounde_gpu(self):
        self.rounde_helper(gpu_dev)

    def round_helper(self, dev):
        X = np.array([
            0.1, 0.5, 0.9, 1.2, 1.5, 1.8, 2.3, 2.5, 2.7, -1.1, -1.5, -1.9, -2.2,
            -2.5, -2.8
        ]).astype(np.float32)
        x = tensor.from_numpy(X)
        x.to_device(dev)

        y_t = np.array(
            [0., 1., 1., 1., 2., 2., 2., 3., 3., -1., -2., -2., -2., -3.,
             -3.]).astype(np.float32)
        dy = tensor.from_numpy(y_t)
        dy.to_device(dev)

        y = autograd.round(x)
        np.testing.assert_array_almost_equal(tensor.to_numpy(y), y_t)

    def test_round_cpu(self):
        self.round_helper(cpu_dev)

    @unittest.skipIf(not singa_wrap.USE_CUDA, 'CUDA is not enabled')
    def test_round_gpu(self):
        self.round_helper(gpu_dev)

    def embedding_helper(self, dev):
        embedding = layer.Embedding(10, 3)

        X = np.array([[0, 1, 2, 3], [9, 8, 7, 6]])
        x = tensor.from_numpy(X)
        x.to_device(dev)

        dy = tensor.Tensor(shape=(2, 4, 3), device=dev)
        dy.gaussian(0.0, 1.0)

        y = embedding(x)  # PyTensor
        dx, dW = y.creator.backward(dy.data)  # CTensor

        self.check_shape(y.shape, (2, 4, 3))
        self.check_shape(dx.shape(), (2, 4))
        self.check_shape(dW.shape(), (10, 3))

    def test_embedding_cpu(self):
        self.embedding_helper(cpu_dev)

    @unittest.skipIf(not singa_wrap.USE_CUDA, 'CUDA is not enabled')
    def test_embedding_gpu(self):
        self.embedding_helper(gpu_dev)

    @unittest.skipIf(not singa_wrap.USE_CUDA, 'CUDA is not enabled')
    def _cossim_value(self, dev=gpu_dev):
        # numpy val
        np.random.seed(0)
        bs = 1000
        vec_s = 1200
        a = np.random.random((bs, vec_s)).astype(np.float32)
        b = np.random.random((bs, vec_s)).astype(np.float32)
        dy = np.random.random((bs,)).astype(np.float32)

        # singa tensor
        ta = tensor.from_numpy(a)
        tb = tensor.from_numpy(b)
        tdy = tensor.from_numpy(dy)
        ta.to_device(dev)
        tb.to_device(dev)
        tdy.to_device(dev)

        # singa forward and backward
        ty = autograd.cossim(ta, tb)
        tda, tdb = ty.creator.backward(tdy.data)

        np_forward = list()
        for i in range(len(a)):
            a_norm = np.linalg.norm(a[i])
            b_norm = np.linalg.norm(b[i])
            ab_dot = np.dot(a[i], b[i])
            out = ab_dot / (a_norm * b_norm)
            np_forward.append(out)

        np_backward_a = list()
        np_backward_b = list()
        for i in range(len(a)):
            a_norm = np.linalg.norm(a[i])
            b_norm = np.linalg.norm(b[i])
            da = dy[i] * (b[i] / (a_norm * b_norm) - (np_forward[i] * a[i]) /
                          (a_norm * a_norm))
            db = dy[i] * (a[i] / (a_norm * b_norm) - (np_forward[i] * b[i]) /
                          (b_norm * b_norm))
            np_backward_a.append(da)
            np_backward_b.append(db)

        np.testing.assert_array_almost_equal(tensor.to_numpy(ty),
                                             np.array(np_forward))
        np.testing.assert_array_almost_equal(
            tensor.to_numpy(tensor.from_raw_tensor(tda)), np_backward_a)

    @unittest.skipIf(not singa_wrap.USE_CUDA, 'CUDA is not enabled')
    def test_cossim_value_gpu(self):
        self._cossim_value(gpu_dev)

    def test_cossim_value_cpu(self):
        self._cossim_value(cpu_dev)

    def test_mse_loss_value(self, dev=cpu_dev):
        y = np.random.random((1000, 1200)).astype(np.float32)
        tar = np.random.random((1000, 1200)).astype(np.float32)
        # get singa value
        sy = tensor.from_numpy(y, dev)
        starget = tensor.from_numpy(tar, dev)
        sloss = autograd.mse_loss(sy, starget)
        sgrad = sloss.creator.backward()
        # get np value result
        np_loss = np.mean(np.square(tar - y))
        np_grad = -2 * (tar - y) / np.prod(tar.shape)
        # value check
        np.testing.assert_array_almost_equal(
            tensor.to_numpy(tensor.from_raw_tensor(sgrad)), np_grad)
        np.testing.assert_array_almost_equal(tensor.to_numpy(sloss), np_loss)

>>>>>>> 178b1077

if __name__ == '__main__':
    unittest.main()<|MERGE_RESOLUTION|>--- conflicted
+++ resolved
@@ -3358,7 +3358,6 @@
     def test_upsample_gpu(self):
         self.upsample_helper(gpu_dev)
 
-<<<<<<< HEAD
     def depth_space_helper(self, dev):
         # (1, 8, 2, 3) input tensor
         X = np.array(
@@ -3418,7 +3417,7 @@
     @unittest.skipIf(not singa_wrap.USE_CUDA, 'CUDA is not enabled')
     def test_depth_space_gpu(self):
         self.depth_space_helper(gpu_dev)
-=======
+
     def test_invalid_inputs(self, dev=cpu_dev):
         _1d = tensor.Tensor((10,), dev)
         _2d = tensor.Tensor((10, 10), dev)
@@ -3602,7 +3601,6 @@
             tensor.to_numpy(tensor.from_raw_tensor(sgrad)), np_grad)
         np.testing.assert_array_almost_equal(tensor.to_numpy(sloss), np_loss)
 
->>>>>>> 178b1077
 
 if __name__ == '__main__':
     unittest.main()