# Licensed to the Apache Software Foundation (ASF) under one
# or more contributor license agreements.  See the NOTICE file
# distributed with this work for additional information
# regarding copyright ownership.  The ASF licenses this file
# to you under the Apache License, Version 2.0 (the
# "License"); you may not use this file except in compliance
# with the License.  You may obtain a copy of the License at
#
#   http://www.apache.org/licenses/LICENSE-2.0
#
# Unless required by applicable law or agreed to in writing,
# software distributed under the License is distributed on an
# "AS IS" BASIS, WITHOUT WARRANTIES OR CONDITIONS OF ANY
# KIND, either express or implied.  See the License for the
# specific language governing permissions and limitations
# under the License.
# =============================================================================
from __future__ import division

import math
import unittest
import numpy as np

from singa import tensor
from singa.proto import core_pb2

from cuda_helper import gpu_dev, cpu_dev


class TestTensorMethods(unittest.TestCase):

    def setUp(self):
        self.shape = (2, 3)
        self.t = tensor.Tensor(self.shape)
        self.s = tensor.Tensor(self.shape)
        self.t.set_value(0)
        self.s.set_value(0)

    def test_tensor_fields(self):
        t = self.t
        shape = self.shape
        self.assertTupleEqual(t.shape, shape)
        self.assertEqual(t.shape[0], shape[0])
        self.assertEqual(t.shape[1], shape[1])
        self.assertEqual(tensor.product(shape), 2 * 3)
        self.assertEqual(t.ndim(), 2)
        self.assertEqual(t.size(), 2 * 3)
        self.assertEqual(t.memsize(), 2 * 3 * tensor.sizeof(core_pb2.kFloat32))
        self.assertFalse(t.is_transpose())

    def test_unary_operators(self):
        t = self.t
        self.assertAlmostEqual(tensor.to_numpy(t)[0, 0], 0.0)
        t += 1.23
        self.assertAlmostEqual(tensor.to_numpy(t)[0, 0], 1.23)
        t -= 0.23
        self.assertAlmostEqual(tensor.to_numpy(t)[0, 0], 1.23 - 0.23)
        t *= 2.5
        self.assertAlmostEqual(tensor.to_numpy(t)[0, 0], (1.23 - 0.23) * 2.5)
        t /= 2
        self.assertAlmostEqual(
            tensor.to_numpy(t)[0, 0], (1.23 - 0.23) * 2.5 / 2)

    def test_binary_operators(self):
        t = self.t
        t += 3.2
        s = self.s
        s += 2.1
        a = t + s
        self.assertAlmostEqual(tensor.to_numpy(a)[0, 0], 3.2 + 2.1, 5)
        a = t - s
        self.assertAlmostEqual(tensor.to_numpy(a)[0, 0], 3.2 - 2.1, 5)
        a = t * s
        self.assertAlmostEqual(tensor.to_numpy(a)[0, 0], 3.2 * 2.1, 5)
        ''' not implemented yet
        a = t / s
        self.assertAlmostEqual(tensor.to_numpy(a)[0,0], 3.2/2.1, 5)
        '''

    def test_comparison_operators(self):
        t = self.t
        t += 3.45
        a = t < 3.45
        self.assertEqual(tensor.to_numpy(a)[0, 0], 0)
        a = t <= 3.45
        self.assertEqual(tensor.to_numpy(a)[0, 0], 1)
        a = t > 3.45
        self.assertEqual(tensor.to_numpy(a)[0, 0], 0)
        a = t >= 3.45
        self.assertEqual(tensor.to_numpy(a)[0, 0], 1)
        a = tensor.lt(t, 3.45)
        self.assertEqual(tensor.to_numpy(a)[0, 0], 0)
        a = tensor.le(t, 3.45)
        self.assertEqual(tensor.to_numpy(a)[0, 0], 1)
        a = tensor.gt(t, 3.45)
        self.assertEqual(tensor.to_numpy(a)[0, 0], 0)
        a = tensor.ge(t, 3.45)
        self.assertEqual(tensor.to_numpy(a)[0, 0], 1)

    def test_tensor_copy(self):
        t = tensor.Tensor((2, 3))
        t += 1.23
        self.assertAlmostEqual(tensor.to_numpy(t)[0, 0], 1.23)
        tc = t.copy()
        tdc = t.deepcopy()
        self.assertAlmostEqual(tensor.to_numpy(tc)[0, 0], 1.23)
        self.assertAlmostEqual(tensor.to_numpy(tdc)[0, 0], 1.23)
        t += 1.23
        self.assertAlmostEqual(tensor.to_numpy(t)[0, 0], 2.46)
        self.assertAlmostEqual(tensor.to_numpy(tc)[0, 0], 2.46)
        self.assertAlmostEqual(tensor.to_numpy(tdc)[0, 0], 1.23)

    def test_copy_data(self):
        t = self.t
        t += 1.23
        s = self.s
        s += 5.43
        self.assertAlmostEqual(tensor.to_numpy(t)[0, 0], 1.23)
        tensor.copy_data_to_from(t, s, 2)
        self.assertAlmostEqual(tensor.to_numpy(t)[0, 0], 5.43, 5)
        self.assertAlmostEqual(tensor.to_numpy(t)[0, 1], 5.43, 5)
        self.assertAlmostEqual(tensor.to_numpy(t)[0, 2], 1.23)

    def test_global_method(self):
        t = self.t
        t += 12.34
        a = tensor.log(t)
        self.assertAlmostEqual(tensor.to_numpy(a)[0, 0], math.log(12.34))

    def test_random(self):
        x = tensor.Tensor((1000,))
        x.gaussian(1, 0.01)
        self.assertAlmostEqual(tensor.average(x), 1, 3)

    def test_radd(self):
        x = tensor.Tensor((3,))
        x.set_value(1)
        y = 1 + x
        self.assertEqual(tensor.average(y), 2.)

    def test_rsub(self):
        x = tensor.Tensor((3,))
        x.set_value(1)
        y = 1 - x
        self.assertEqual(tensor.average(y), 0.)

    def test_rmul(self):
        x = tensor.Tensor((3,))
        x.set_value(1)
        y = 2 * x
        self.assertEqual(tensor.average(y), 2.)

    def test_rdiv(self):
        x = tensor.Tensor((3,))
        x.set_value(1)
        y = 2 / x
        self.assertEqual(tensor.average(y), 2.)

    def test_tensor_inplace_api(self):
        """ tensor inplace methods alter internal state and also return self
        """
        x = tensor.Tensor((3,))
        y = x.set_value(1)
        self.assertTrue(y is x)

        x = tensor.Tensor((3,))
        y = x.uniform(1, 2)
        self.assertTrue(y is x)

        x = tensor.Tensor((3,))
        y = x.bernoulli(1)
        self.assertTrue(y is x)

        x = tensor.Tensor((3,))
        y = x.gaussian(1, 2)
        self.assertTrue(y is x)

    def test_numpy_convert(self):
        a = np.asarray([[1, 0, 0], [0, 1, 0]], dtype=np.int)
        t = tensor.from_numpy(a)
        b = tensor.to_numpy(t)
        self.assertEqual(np.sum(a - b), 0)

        a = np.asarray([[1, 0, 0], [0, 1, 0]], dtype=np.float32)
        t = tensor.from_numpy(a)
        b = tensor.to_numpy(t)
        self.assertEqual(np.sum(a - b), 0.)

    def test_transpose(self):
        a = np.array(
            [1.1, 1.1, 1.1, 1.1, 1.4, 1.3, 1.1, 1.6, 1.1, 1.1, 1.1, 1.2])
        a = np.reshape(a, (2, 3, 2))
        ta = tensor.from_numpy(a)

        A1 = np.transpose(a)
        tA1 = tensor.transpose(ta)
        TA1 = tensor.to_numpy(tA1)
        A2 = np.transpose(a, [0, 2, 1])
        tA2 = tensor.transpose(ta, [0, 2, 1])
        TA2 = tensor.to_numpy(tA2)

        np.testing.assert_array_almost_equal(TA1, A1)
        np.testing.assert_array_almost_equal(TA2, A2)

    def test_einsum(self):

        a = np.array(
            [1.1, 1.1, 1.1, 1.1, 1.4, 1.3, 1.1, 1.6, 1.1, 1.1, 1.1, 1.2])
        a = np.reshape(a, (2, 3, 2))
        ta = tensor.from_numpy(a)

        res1 = np.einsum('kij,kij->kij', a, a)
        tres1 = tensor.einsum('kij,kij->kij', ta, ta)
        Tres1 = tensor.to_numpy(tres1)
        res2 = np.einsum('kij,kih->kjh', a, a)
        tres2 = tensor.einsum('kij,kih->kjh', ta, ta)
        Tres2 = tensor.to_numpy(tres2)

        self.assertAlmostEqual(np.sum(Tres1 - res1), 0., places=3)
        self.assertAlmostEqual(np.sum(Tres2 - res2), 0., places=3)

    def test_repeat(self):

        a = np.array(
            [1.1, 1.1, 1.1, 1.1, 1.4, 1.3, 1.1, 1.6, 1.1, 1.1, 1.1, 1.2])
        a = np.reshape(a, (2, 3, 2))
        ta = tensor.from_numpy(a)

        ta_repeat1 = tensor.repeat(ta, 2, axis=None)
        a_repeat1 = np.repeat(a, 2, axis=None)
        Ta_repeat1 = tensor.to_numpy(ta_repeat1)
        ta_repeat2 = tensor.repeat(ta, 4, axis=1)
        a_repeat2 = np.repeat(a, 4, axis=1)
        Ta_repeat2 = tensor.to_numpy(ta_repeat2)

        self.assertAlmostEqual(np.sum(Ta_repeat1 - a_repeat1), 0., places=3)
        self.assertAlmostEqual(np.sum(Ta_repeat2 - a_repeat2), 0., places=3)

    def test_sum(self):
        a = np.array(
            [1.1, 1.1, 1.1, 1.1, 1.4, 1.3, 1.1, 1.6, 1.1, 1.1, 1.1, 1.2])
        a = np.reshape(a, (2, 3, 2))
        ta = tensor.from_numpy(a)

        a_sum0 = np.sum(a)
        ta_sum0 = tensor.sum(ta)
        Ta_sum0 = tensor.to_numpy(ta_sum0)
        a_sum1 = np.sum(a, axis=1)
        ta_sum1 = tensor.sum(ta, axis=1)
        Ta_sum1 = tensor.to_numpy(ta_sum1)
        a_sum2 = np.sum(a, axis=2)
        ta_sum2 = tensor.sum(ta, axis=2)
        Ta_sum2 = tensor.to_numpy(ta_sum2)

        self.assertAlmostEqual(np.sum(a_sum0 - Ta_sum0), 0., places=3)
        self.assertAlmostEqual(np.sum(a_sum1 - Ta_sum1), 0., places=3)
        self.assertAlmostEqual(np.sum(a_sum2 - Ta_sum2), 0., places=3)

    def test_tensordot(self):
        a = np.array(
            [1.1, 1.1, 1.1, 1.1, 1.4, 1.3, 1.1, 1.6, 1.1, 1.1, 1.1, 1.2])
        a = np.reshape(a, (2, 3, 2))

        ta = tensor.from_numpy(a)

        res1 = np.tensordot(a, a, axes=1)
        tres1 = tensor.tensordot(ta, ta, axes=1)
        Tres1 = tensor.to_numpy(tres1)
        self.assertAlmostEqual(np.sum(Tres1 - res1), 0., places=3)
        np.testing.assert_array_almost_equal(Tres1, res1)

        res2 = np.tensordot(a, a, axes=([0, 1], [2, 1]))
        tres2 = tensor.tensordot(ta, ta, axes=([0, 1], [2, 1]))
        np.testing.assert_array_almost_equal(tensor.to_numpy(tres2), res2)

    def test_reshape(self):
        a = np.array([[[1.1, 1.1, 1.4], [1.1, 1.1, 1.1]],
                      [[1.1, 1.1, 1.3], [1.6, 1.1, 1.2]]])
        ta = tensor.from_numpy(a)
        tb = tensor.reshape(ta, [2, 6])
        self.assertAlmostEqual(tb.shape[0], 2., places=3)
        self.assertAlmostEqual(tb.shape[1], 6., places=3)
        np.testing.assert_array_almost_equal(tensor.to_numpy(tb),
                                             a.reshape((2, 6)))

    def test_transpose_then_reshape(self):
        a = np.array([[[1.1, 1.1], [1.1, 1.1], [1.4, 1.3]],
                      [[1.1, 1.6], [1.1, 1.1], [1.1, 1.2]]])
        TRANSPOSE_AXES = (2, 0, 1)
        RESHAPE_DIMS = (2, 6)

        ta = tensor.from_numpy(a)
        ta = ta.transpose(TRANSPOSE_AXES)
        ta = ta.reshape(RESHAPE_DIMS)

        np.testing.assert_array_almost_equal(
            tensor.to_numpy(ta),
            np.reshape(a.transpose(TRANSPOSE_AXES), RESHAPE_DIMS))

<<<<<<< HEAD
    def test_concatenate(self):
        np1 = np.random.random([5, 6, 7, 8]).astype(np.float32)
        np2 = np.random.random([5, 6, 7, 1]).astype(np.float32)
        np3 = np.concatenate((np1, np2), axis=3)

        for dev in [cpu_dev, gpu_dev]:
            t1 = tensor.Tensor(device=dev, data=np1)
            t2 = tensor.Tensor(device=dev, data=np2)

            t3 = tensor.concatenate((t1, t2), 3)

            np.testing.assert_array_almost_equal(tensor.to_numpy(t3), np3)
=======
    def test_subscription_cpu(self):
        np1 = np.random.random((5, 5, 5, 5)).astype(np.float32)
        sg_tensor = tensor.Tensor(device=cpu_dev, data=np1)
        sg_tensor_ret = sg_tensor[1:3, :, 1:, :-1]
        np.testing.assert_array_almost_equal((tensor.to_numpy(sg_tensor_ret)),
                                             np1[1:3, :, 1:, :-1])

    def test_subscription_gpu(self):
        np1 = np.random.random((5, 5, 5, 5)).astype(np.float32)
        sg_tensor = tensor.Tensor(device=gpu_dev, data=np1)
        sg_tensor_ret = sg_tensor[1:3, :, 1:, :-1]
        np.testing.assert_array_almost_equal((tensor.to_numpy(sg_tensor_ret)),
                                             np1[1:3, :, 1:, :-1])
>>>>>>> 2f4f30f9


if __name__ == '__main__':
    unittest.main()<|MERGE_RESOLUTION|>--- conflicted
+++ resolved
@@ -297,7 +297,6 @@
             tensor.to_numpy(ta),
             np.reshape(a.transpose(TRANSPOSE_AXES), RESHAPE_DIMS))
 
-<<<<<<< HEAD
     def test_concatenate(self):
         np1 = np.random.random([5, 6, 7, 8]).astype(np.float32)
         np2 = np.random.random([5, 6, 7, 1]).astype(np.float32)
@@ -310,7 +309,7 @@
             t3 = tensor.concatenate((t1, t2), 3)
 
             np.testing.assert_array_almost_equal(tensor.to_numpy(t3), np3)
-=======
+
     def test_subscription_cpu(self):
         np1 = np.random.random((5, 5, 5, 5)).astype(np.float32)
         sg_tensor = tensor.Tensor(device=cpu_dev, data=np1)
@@ -324,7 +323,6 @@
         sg_tensor_ret = sg_tensor[1:3, :, 1:, :-1]
         np.testing.assert_array_almost_equal((tensor.to_numpy(sg_tensor_ret)),
                                              np1[1:3, :, 1:, :-1])
->>>>>>> 2f4f30f9
 
 
 if __name__ == '__main__':
