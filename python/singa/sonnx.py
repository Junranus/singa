#
# Licensed to the Apache Software Foundation (ASF) under one
# or more contributor license agreements.  See the NOTICE file
# distributed with this work for additional information
# regarding copyright ownership.  The ASF licenses this file
# to you under the Apache License, Version 2.0 (the
# "License"); you may not use this file except in compliance
# with the License.  You may obtain a copy of the License at
#
#   http://www.apache.org/licenses/LICENSE-2.0
#
# Unless required by applicable law or agreed to in writing,
# software distributed under the License is distributed on an
# "AS IS" BASIS, WITHOUT WARRANTIES OR CONDITIONS OF ANY
# KIND, either express or implied.  See the License for the
# specific language governing permissions and limitations
# under the License.
#

from __future__ import division

import numpy as np
import onnx.utils
import onnx
from onnx.backend.base import Backend, BackendRep
from onnx import (checker, helper, numpy_helper, GraphProto, NodeProto,
                  TensorProto, OperatorSetIdProto, optimizer, mapping)
import warnings

from singa import device
from . import singa_wrap as singa
from . import autograd, layer
from . import tensor
from . import model
from singa import utils

import collections
OrderedDict = collections.OrderedDict
namedtuple = collections.namedtuple

# singa only supports float32 and int32
NP_TYPE_TO_SINGA_SUPPORT_TYPE = {
    np.dtype('float32'): np.dtype('float32'),
    np.dtype('uint8'): None,
    np.dtype('int8'): np.dtype('int32'),
    np.dtype('uint16'): None,
    np.dtype('int16'): np.dtype('int32'),
    np.dtype('int32'): np.dtype('int32'),
    np.dtype('int64'): np.dtype('int32'),
    np.dtype('bool'): np.dtype('float32'),
    np.dtype('float16'): np.dtype('float32'),
    np.dtype('float64'): np.dtype('float32'),
    np.dtype('complex64'): None,
    np.dtype('complex128'): None,
    np.dtype('uint32'): None,
    np.dtype('uint64'): None,
    np.dtype(np.object): None
}


def onnx_type_to_singa_type(onnx_type):
    np_type = mapping.TENSOR_TYPE_TO_NP_TYPE[onnx_type]
    return NP_TYPE_TO_SINGA_SUPPORT_TYPE[np_type]


gpu_dev = None
if singa.USE_CUDA:
    gpu_dev = device.create_cuda_gpu(set_default=False)
cpu_dev = device.get_default_device()


class SingaFrontend(object):
    """
    This class provides mthods to convert model from singa to onnx. 
    """

    # This number indicates the target onnx operator set version
    _target_opset_version = 11

    # beceuase singa's operators are different from onnx.
    # we define a dict for the name projection
    # "singa op name": "onnx op name"
    _rename_operators = {
        '_Conv2d': 'Conv',
        'ReLU': 'Relu',
        'MaxPool2d': 'MaxPool',
        'AvgPool2d': 'AveragePool',
        'SoftMax': 'Softmax',
        'Sigmoid': 'Sigmoid',
        'Add': 'Add',
        'Matmul': 'MatMul',
        '_BatchNorm2d': 'BatchNormalization',
        'Concat': 'Concat',
        'Flatten': 'Flatten',
        'AddBias': 'Add',
        'Gemm': 'Gemm',
        'Reshape': 'Reshape',
        'Sum': 'Sum',
        'cos': 'Cos',
        'cosh': 'Cosh',
        'sin': 'Sin',
        'sinh': 'Sinh',
        'tan': 'Tan',
        'tanh': 'Tanh',
        'acos': 'Acos',
        'acosh': 'Acosh',
        'asin': 'Asin',
        'asinh': 'Asinh',
        'atan': 'Atan',
        'atanh': 'Atanh',
        'SeLU': 'Selu',
        'Elu': 'Elu',
        'Equal': 'equal',
        'Less': 'Less',
        'Sign': 'Sign',
        'Div': 'Div',
        'Sub': 'Sub',
        'Sqrt': 'Sqrt',
        'Log': 'Log',
        'Greater': 'Greater',
        'HardSigmoid': 'HardSigmoid',
        'Identity': 'Identity',
        'SoftPlus': 'Softplus',
        'SoftSign': 'Softsign',
        'Mean': 'Mean',
        'Pow': 'Pow',
        'Clip': 'Clip',
        'PRelu': 'PRelu',
        'Mul': 'Mul',
        'Transpose': 'Transpose',
        'Max': 'Max',
        'Min': 'Min',
        'Shape': 'Shape',
        'And': 'And',
        'Or': 'Or',
        'Xor': 'Xor',
        'Not': 'Not',
        'Negative': 'Neg',
        'Reciprocal': 'Reciprocal',
        'ConstantOfShape': 'ConstantOfShape',
        'Dropout': 'Dropout',
        'ReduceSum': 'ReduceSum',
        'ReduceMean': 'ReduceMean',
        'LeakyRelu': 'LeakyRelu',
        'GlobalAveragePool': 'GlobalAveragePool',
        'Squeeze': 'Squeeze',
        'Unsqueeze': 'Unsqueeze',
        'Slice': 'Slice',
        'Ceil': 'Ceil',
        'Split': 'Split',
        'Gather': 'Gather',
        'Tile': 'Tile',
        'NonZero': 'NonZero',
        'Cast': 'Cast',
        'OneHot': 'OneHot',
    }

    # this dict indicates the operators that need extra handle
    # each indicates a function name
    _special_operators = {
        '_Conv2d': '_create_conv_pool',
        '_Pooling2d': '_create_conv_pool',
        '_BatchNorm2d': '_create_batchnorm',
        'Concat': '_create_concat',
        'Flatten': '_create_flatten',
        'Gemm': '_create_gemm',
        'Reshape': '_create_reshape',
        'SoftMax': '_create_softmax',
        'SeLU': '_create_selu',
        'Elu': '_create_elu',
        'HardSigmoid': '_create_hardsigmoid',
        'Clip': '_create_clip',
        'Transpose': '_create_transpose',
        'ConstantOfShape': '_create_constantOfShape',
        'Dropout': '_create_dropout',
        'ReduceSum': '_create_reduceOp',
        'ReduceMean': '_create_reduceOp',
        'Squeeze': '_create_squeeze',
        'Unsqueeze': '_create_squeeze',
        'Slice': '_create_slice',
        'Split': '_create_split',
        'Gather': '_create_gather',
        'Tile': '_create_tile',
        'Cast': '_create_cast',
        'OneHot': '_create_onehot',
    }

    # operators with bool output
    _bool_operators = {
        'Equal': TensorProto.BOOL,
        'Greater': TensorProto.BOOL,
        'Less': TensorProto.BOOL,
        'And': TensorProto.BOOL,
        'Not': TensorProto.BOOL,
        'Or': TensorProto.BOOL,
        'Xor': TensorProto.BOOL,
        'Shape': TensorProto.INT64,
        'NonZero': TensorProto.INT64,
    }

    # some ops(such as batchnorm) has inputs we cannot handle directly,
    # so we record these items firstly so that we can handle then
    # at other place.
    _unhandled_operators = {
        "_BatchNorm2d": "_special_handle_batchnorm",
        "Reshape": "_special_handle_reshape",
        "Clip": "_special_handle_clip",
        "Slice": "_special_handle_slice",
        "Gather": "_special_handle_gather",
        "Tile": "_special_handle_tile",
        "OneHot": "_special_handle_onehot",
    }

    @classmethod
    def _create_onehot(cls, op, op_t):
        """
        get a onnx node from singa onthot
        Args:
            op: a given operator
        Args:
            op_t: the tensor of the operator
        Returns: 
            the onnx node
        """
        node = cls._common_singa_tensor_to_onnx_node(op, op_t)
        # axis, indices, depth, values
        node.attribute.extend([
            helper.make_attribute('axis', op.axis),
        ])
        for attr in ['depth', 'values']:
            node.input.append(op.name + ":" + attr)
        return node

    @classmethod
    def _create_cast(cls, op, op_t):
        """
        get a onnx node from singa cast
        Args:
            op: a given operator
        Args:
            op_t: the tensor of the operator
        Returns: 
            the onnx node
        """
        node = cls._common_singa_tensor_to_onnx_node(op, op_t)

        map_dict = {
            tensor.float32: TensorProto.FLOAT,  # FLOAT to float32
            tensor.int32: TensorProto.INT32,  # INT32 to int32
        }
        node.attribute.extend([
            helper.make_attribute('to', map_dict[op.to]),
        ])
        return node

    @classmethod
    def _create_tile(cls, op, op_t):
        """
        get a onnx node from singa tile
        Args:
            op: a given operator
        Args:
            op_t: the tensor of the operator
        Returns: 
            the onnx node
        """
        node = cls._common_singa_tensor_to_onnx_node(op, op_t)

        node.input.append(op.name + ":repeats")
        return node

    @classmethod
    def _create_gather(cls, op, op_t):
        """
        get a onnx node from singa gather
        Args:
            op: a given operator
        Args:
            op_t: the tensor of the operator
        Returns: 
            the onnx node
        """
        node = cls._common_singa_tensor_to_onnx_node(op, op_t)

        node.attribute.extend([
            helper.make_attribute('axis', op.axis),
        ])
        node.input.append(op.name + ":indices")
        return node

    @classmethod
    def _create_split(cls, op, op_t):
        """
        get a onnx node from singa split
        Args:
            op: a given operator
        Args:
            op_t: the tensor of the operator
        Returns: 
            the onnx node
        """
        node = cls._common_singa_tensor_to_onnx_node(op, op_t)

        node.attribute.extend([
            helper.make_attribute('axis', op.axis),
            helper.make_attribute('split', op.parts),
        ])
        return node

    @classmethod
    def _create_slice(cls, op, op_t):
        """
        get a onnx node from singa slice
        Args:
            op: a given operator
        Args:
            op_t: the tensor of the operator
        Returns: 
            the onnx node
        """
        node = cls._common_singa_tensor_to_onnx_node(op, op_t)
        for attr in ['starts', 'ends', 'axes', 'steps']:
            node.input.append(op.name + ":" + attr)
        return node

    @classmethod
    def _create_squeeze(cls, op, op_t):
        """
        get a onnx node from singa squeeze and unsqueeze
        Args:
            op: a given operator
        Args:
            op_t: the tensor of the operator
        Returns: 
            the onnx node
        """
        node = cls._common_singa_tensor_to_onnx_node(op, op_t)

        node.attribute.extend([
            helper.make_attribute('axes', list(op.axis)),
        ])
        return node

    @classmethod
    def _create_reduceOp(cls, op, op_t):
        """
        get a onnx node from singa ReduceSum, ReduceMean, ReduceMax, ReduceMin, etc.
        Args:
            op: a given operator
        Args:
            op_t: the tensor of the operator
        Returns: 
            the onnx node
        """
        node = cls._common_singa_tensor_to_onnx_node(op, op_t)

        node.attribute.extend([
            helper.make_attribute('axes', list(op.axes)),
            helper.make_attribute('keepdims', op.keepdims),
        ])
        return node

    @classmethod
    def _create_dropout(cls, op, op_t):
        """
        get a onnx node from singa Dropout operator
        Args:
            op: a given operator
        Args:
            op_t: the tensor of the operator
        Returns: 
            the onnx node
        """
        node = cls._common_singa_tensor_to_onnx_node(op, op_t)

        node.attribute.extend([
            helper.make_attribute('ratio', op.ratio),
        ])
        return node

    @classmethod
    def _create_constantOfShape(cls, op, op_t):
        """
        get a onnx node from singa ConstantOfShape operator
        Args:
            op: a given operator
        Args:
            op_t: the tensor of the operator
        Returns: 
            the onnx node
        """
        node = cls._common_singa_tensor_to_onnx_node(op, op_t)
        tensor_type = onnx.TensorProto.FLOAT if isinstance(
            op.value, float) else onnx.TensorProto.INT32
        tensor_value = onnx.helper.make_tensor("value", tensor_type, [1],
                                               [op.value])
        node.attribute.extend([
            helper.make_attribute('value', tensor_value),
        ])
        return node

    @classmethod
    def _create_transpose(cls, op, op_t):
        """
        get a onnx node from singa Transpose operator
        Args:
            op: a given operator
        Args:
            op_t: the tensor of the operator
        Returns: 
            the onnx node
        """
        node = cls._common_singa_tensor_to_onnx_node(op, op_t)

        node.attribute.extend([
            helper.make_attribute('perm', op.perm),
        ])
        return node

    @classmethod
    def _create_clip(cls, op, op_t):
        """
        get a onnx node from singa clip operator
        Args:
            op: a given operator
        Args:
            op_t: the tensor of the operator
        Returns: 
            the onnx node
        """
        node = cls._common_singa_tensor_to_onnx_node(op, op_t)
        if op.min is not None:
            node.input.append(op.name + ":min")
        else:
            node.input.append("")
        if op.max is not None:
            node.input.append(op.name + ":max")
        else:
            node.input.append("")
        return node

    @classmethod
    def _create_hardsigmoid(cls, op, op_t):
        """
        get a onnx node from singa HardSigmoid operator
        Args:
            op: a given operator
        Args:
            op_t: the tensor of the operator
        Returns: 
            the onnx node
        """
        node = cls._common_singa_tensor_to_onnx_node(op, op_t)

        node.attribute.extend([
            helper.make_attribute('alpha', op.alpha),
            helper.make_attribute('beta', op.gamma),
        ])
        return node

    @classmethod
    def _create_elu(cls, op, op_t):
        """
        get a onnx node from singa elu operator
        Args:
            op: a given operator
        Args:
            op_t: the tensor of the operator
        Returns: 
            the onnx node
        """
        node = cls._common_singa_tensor_to_onnx_node(op, op_t)

        node.attribute.extend([
            helper.make_attribute('alpha', op.alpha),
        ])
        return node

    @classmethod
    def _create_selu(cls, op, op_t):
        """
        get a onnx node from singa SeLU operator
        Args:
            op: a given operator
        Args:
            op_t: the tensor of the operator
        Returns: 
            the onnx node
        """
        node = cls._common_singa_tensor_to_onnx_node(op, op_t)

        node.attribute.extend([
            helper.make_attribute('alpha', op.alpha),
            helper.make_attribute('gamma', op.gamma),
        ])
        return node

    @classmethod
    def _create_reshape(cls, op, op_t):
        """
        get a onnx node from singa Concat operator
        Args:
            op: a given operator
        Args:
            op_t: the tensor of the operator
        Returns: 
            the onnx node
        """
        # make the shape node
        # because the reshape in singa does not provide its shape as input tensor
        shape_node_name = op.name + ":shape"
        node = cls._common_singa_tensor_to_onnx_node(op, op_t)
        node.input.extend([shape_node_name])
        return node

    @classmethod
    def _create_concat(cls, op, op_t):
        """
        get a onnx node from singa Concat operator
        Args:
            op: a given operator
        Args:
            op_t: the tensor of the operator
        Returns: 
            the onnx node
        """
        node = cls._common_singa_tensor_to_onnx_node(op, op_t)

        node.attribute.extend([
            helper.make_attribute('axis', op.axis),
        ])
        return node

    @classmethod
    def _create_softmax(cls, op, op_t):
        """
        get a onnx node from singa Concat operator
        Args:
            op: a given operator
        Args:
            op_t: the tensor of the operator
        Returns: 
            the onnx node
        """
        node = cls._common_singa_tensor_to_onnx_node(op, op_t)

        node.attribute.extend([
            helper.make_attribute('axis', op.axis),
        ])
        return node

    @classmethod
    def _create_flatten(cls, op, op_t):
        """
        get a onnx node from singa flatten operator
        Args:
            op: a given operator
        Args:
            op_t: the tensor of the operator
        Returns: 
            the onnx node
        """
        node = cls._common_singa_tensor_to_onnx_node(op, op_t)

        node.attribute.extend([
            helper.make_attribute('axis', op.axis),
        ])
        return node

    @classmethod
    def _create_gemm(cls, op, op_t):
        """
        get a onnx node from singa gemm operator
        Args:
            op: a given operator
        Args:
            op_t: the tensor of the operator
        Returns: 
            the onnx node
        """
        node = cls._common_singa_tensor_to_onnx_node(op, op_t)

        node.attribute.extend([
            helper.make_attribute('alpha', float(op.alpha)),
            helper.make_attribute('beta', float(op.beta)),
            helper.make_attribute('transA', op.transA),
            helper.make_attribute('transB', op.transB),
        ])

        return node

    @classmethod
    def _create_batchnorm(cls, op, op_t):
        """
        get a onnx node from singa _BatchNorm2d operator
        Args:
            op: a given operator
        Args:
            op_t: the tensor of the operator
        Returns: 
            the onnx node
        """
        # first, we init batchnorm node
        epsilon = 1e-5  # the epsilon value used in singa
        bn_node = cls._common_singa_tensor_to_onnx_node(op, op_t)
        bn_node.attribute.extend([
            helper.make_attribute('momentum', op.handle.factor),
            helper.make_attribute('epsilon', epsilon),
        ])
        # then we add nodes of scal, bias, mean, var
        nodes = []
        running_values = {"mean": op.running_mean, "var": op.running_var}
        for tmp_name, running_value in running_values.items():
            node_name = op.name + ":" + tmp_name
            bn_node.input.append(node_name)

        nodes.append(bn_node)
        return nodes

    @classmethod
    def _create_conv_pool(cls, op, op_t):
        """
        get a onnx node from singa _Conv2d and _Pooling2d operator
        Args:
            op: a given operator
        Args:
            op_t: the tensor of the operator
        Returns: 
            the onnx node
        """
        node = cls._common_singa_tensor_to_onnx_node(op, op_t)

        k = [op.handle.kernel_h, op.handle.kernel_w]
        s = [op.handle.stride_h, op.handle.stride_w]
        oddp = op.odd_padding
        p = [
            op.handle.pad_h + oddp[0],
            op.handle.pad_w + oddp[1],
            op.handle.pad_w + oddp[2],
            op.handle.pad_h + oddp[3],
        ]

        node.attribute.extend([
            helper.make_attribute('kernel_shape', k),
            helper.make_attribute('pads', p),
            helper.make_attribute('strides', s),
        ])
        if cls._get_singa_op_type(op) == '_Conv2d':
            node.op_type = cls._rename_operators.get('_Conv2d')
            node.attribute.extend([
                helper.make_attribute('group', op.handle.group),
                helper.make_attribute('auto_pad', 'NOTSET'),
            ])

        elif op.handle.is_max_pooling:
            node.op_type = cls._rename_operators.get('MaxPool2d')
        else:
            node.op_type = cls._rename_operators.get('AvgPool2d')
        return node

    @classmethod
    def _get_singa_op_inputs_outputs(cls, op):
        """
        get inputs and outputs from a given operator
        Args:
            op: a given operator
        Returns: 
            inputs and outputs of the op
        """
        outputs = [op.output_name(idx) for _, idx in op.y_id2idx.items()]
        inputs = [
            srcop.output_name(srcop.y_id2idx[yid])
            for (srcop, yid, _, _) in op.src
        ]
        return inputs, outputs

    @classmethod
    def _get_singa_op_type(cls, op):
        """
        get the operator type from a given operator
        Args:
            op: a given operator
        Returns: 
            operator type
        """
        return type(op).__name__

    @classmethod
    def _special_handle_batchnorm(cls, op, X, W):
        """
        hanlde the special operators
        Args:
            op: a given operator
        Args:
            op_t: the tensor of the operator
        Returns: 
            onnx tensor list
        """
        # for singa, x, scale, bias is input
        # and mean and var is attribute
        # so we add the mean and var to W
        tensor_list = []
        append_inputs = {"mean": op.running_mean, "var": op.running_var}
        for tmp_name, append_input in append_inputs.items():
            node_name = op.name + ":" + tmp_name
            append_input = tensor.to_numpy(tensor.from_raw_tensor(append_input))
            tensor_list.append(numpy_helper.from_array(append_input, node_name))
        return tensor_list

    @classmethod
    def _special_handle_reshape(cls, op, X, W):
        """
        hanlde the special operators
        Args:
            op: a given operator
        Args:
            op_t: the tensor of the operator
        Returns: 
            onnx tensor list
        """
        node_name = op.name + ":shape"
        return [
            numpy_helper.from_array(np.array(op.shape, dtype=np.int64),
                                    node_name)
        ]

    @classmethod
    def _special_handle_clip(cls, op, X, W):
        """
        hanlde the special operators
        Args:
            op: a given operator
        Args:
            op_t: the tensor of the operator
        Returns: 
            onnx tensor list
        """
        tensor_list = []
        # clip add min and max
        append_inputs = {"min": op.min, "max": op.max}
        for tmp_name, append_input in append_inputs.items():
            node_name = op.name + ":" + tmp_name
            tensor_list.append(
                helper.make_tensor(node_name, TensorProto.FLOAT, [],
                                   [append_input]))
        return tensor_list

    @classmethod
    def _special_handle_slice(cls, op, X, W):
        """
        hanlde the special operators
        Args:
            op: a given operator
        Args:
            op_t: the tensor of the operator
        Returns: 
            onnx tensor list
        """
        tensor_list = []
        # slice add starts, ends, axes, steps
        append_inputs = {
            "starts": op.starts,
            "ends": op.ends,
            "axes": op.axes,
            "steps": op.steps,
        }
        for tmp_name, append_input in append_inputs.items():
            node_name = op.name + ":" + tmp_name
            tensor_list.append(
                numpy_helper.from_array(np.array(append_input), node_name))
        return tensor_list

    @classmethod
    def _special_handle_gather(cls, op, X, W):
        """
        hanlde the special operators
        Args:
            op: a given operator
        Args:
            op_t: the tensor of the operator
        Returns: 
            onnx tensor list
        """
        tensor_list = []
        append_inputs = {
            "indices": op.indices,
        }
        for tmp_name, append_input in append_inputs.items():
            node_name = op.name + ":" + tmp_name
            tensor_list.append(
                numpy_helper.from_array(np.array(append_input), node_name))
        return tensor_list

    @classmethod
    def _special_handle_tile(cls, op, X, W):
        """
        hanlde the special operators
        Args:
            op: a given operator
        Args:
            op_t: the tensor of the operator
        Returns: 
            onnx tensor list
        """
        tensor_list = []
        append_inputs = {
            "repeats": op.repeats,
        }
        for tmp_name, append_input in append_inputs.items():
            node_name = op.name + ":" + tmp_name
            tensor_list.append(
                numpy_helper.from_array(np.array(append_input), node_name))
        return tensor_list

    @classmethod
    def _special_handle_onehot(cls, op, X, W):
        """
        hanlde the special operators
        Args:
            op: a given operator
        Args:
            op_t: the tensor of the operator
        Returns: 
            onnx tensor list
        """
        tensor_list = []
        append_inputs = {
            "depth": op.depth,
            "values": op.values,
        }
        for tmp_name, append_input in append_inputs.items():
            node_name = op.name + ":" + tmp_name
            tensor_list.append(
                numpy_helper.from_array(np.array(append_input), node_name))
        return tensor_list

    @classmethod
    def handle_special_ops(cls, op, X, W):
        """
        hanlde the special operators, 
        because the inputs of batchnorm and reshape are differnet with onnx
        we need to add these inputs into onnx model mannully
        Args:
            op: a given operator
        Args:
            X: onnx input list
        Args:
            X: onnx weight list
        Returns: the onnx node
        """
        optype = cls._get_singa_op_type(op)
        translator = getattr(cls, cls._unhandled_operators[optype])
        tensor_list = translator(op, X, W)
        for tensor in tensor_list:
            X.append(
                helper.make_tensor_value_info(tensor.name, tensor.data_type,
                                              tensor.dims))
            W.append(tensor)
        # return X, W

    @classmethod
    def _common_singa_tensor_to_onnx_node(cls, op, op_t):
        """
        get a onnx node from singa operator, prepare its type, inputs and outputs
        Args:
            op: a given operator
        Args:
            op_t: the tensor of the operator
        Returns: the onnx node
        """
        node_def = NodeProto()
        node_def.name = op.name

        optype = cls._get_singa_op_type(op)
        node_def.op_type = cls._rename_operators.get(optype, optype)

        inputs, outputs = cls._get_singa_op_inputs_outputs(op)
        node_def.input.extend(inputs)
        node_def.output.extend(outputs)

        return node_def

    @classmethod
    def singa_op_to_onnx_node(cls, op, op_t):
        """
        get a onnx node from singa operator
        Args:
            op: a given operator
        Args:
            op_t: the tensor of the operator
        Returns: 
            the onnx node
        """
        optype = cls._get_singa_op_type(op)
        # wether the operator needs special handler
        if optype in cls._special_operators:
            translator = getattr(cls, cls._special_operators[optype])
        else:
            translator = cls._common_singa_tensor_to_onnx_node
        nodes = translator(op, op_t)
        if not isinstance(nodes, collections.Iterable):
            nodes = [nodes]
        nodes = [node for node in nodes if node is not None]
        return nodes

    @classmethod
    def singa_to_onnx_graph(cls, inputs, y, model_name="sonnx"):
        """
        get onnx model from singa computational graph
        Args:
            inputs: a list of input tensors (each is initialized with a name)
        Args:
            y: a list of tensors, usually the outputs of the graph
        Returns: 
            the onnx model
        """
        assert len(
            y
        ) == 1, "Not support multiple output now."  # assume there is only one output
        y = y[0]

        graph_def = GraphProto()
        graph_def.name = model_name
        topol, ws, ins = utils.post_order_recursive(y.creator, y)

        # prepare the input
        X = []
        for op_name, op_t in ins.items():
            op_t = inputs.pop(0)
            dtype = TensorProto.INT32 if op_t.dtype == tensor.int32 else TensorProto.FLOAT
            X.append(helper.make_tensor_value_info(op_name, dtype, op_t.shape))

        # prepare the output
        y_optype = cls._get_singa_op_type(y.creator)
        if y_optype in cls._bool_operators:
            y_dtype = cls._bool_operators[y_optype]
        elif y.dtype == tensor.int32:
            y_dtype = TensorProto.INT32
        else:
            y_dtype = TensorProto.FLOAT
        Y = [helper.make_tensor_value_info(y.name, y_dtype, y.shape)]

        # prepare the weight
        W = []
        for op_name, op_t in ws.items():
            dtype = TensorProto.INT32 if op_t.dtype == tensor.int32 else TensorProto.FLOAT
            wt = tensor.to_numpy(op_t)
            wt = numpy_helper.from_array(wt)
            wt.name = op_name
            W.append(wt)
            X.append(helper.make_tensor_value_info(op_name, dtype, op_t.shape))

        # iterate the node graph
        for op_name, op in topol.items():
            optype = cls._get_singa_op_type(op)
            if optype in cls._unhandled_operators:
                cls.handle_special_ops(op, X, W)
            graph_def.node.extend(cls.singa_op_to_onnx_node(op, op_t))

        graph_def.input.extend(X)
        graph_def.output.extend(Y)
        graph_def.initializer.extend(W)
        return graph_def

    @classmethod
    def singa_to_onnx_model(cls, inputs, y, model_name="sonnx"):
        """
        get onnx model from singa computational graph
        Args:
            inputs: a list of input tensors (each is initialized with a name)
        Args:
            y: a list of tensors, usually the outputs of the graph
        Returns: 
            the onnx model
        """
        opset_id = OperatorSetIdProto()
        opset_id.version = cls._target_opset_version
        model = helper.make_model(cls.singa_to_onnx_graph(inputs,
                                                          y,
                                                          model_name="sonnx"),
                                  producer_name='sonnx',
                                  opset_imports=[opset_id])
        model = optimizer.optimize(model)
        checker.check_model(model)
        return model


class OnnxNode(object):
    """
    Reimplementation of NodeProto from ONNX, but in a form
    more convenient to work with from Python.
    """

    def __init__(self, node):
        self.name = str(node.name).replace(".", "_")
        self.op_type = str(node.op_type)
        self.attrs = OnnxAttributes.from_onnx(node.attribute)
        # inputs as attributes in singa
        self.attr_inputs = {}
        # inputs as weights in singa
        self.weight_inputs = {}
        self.inputs = list(node.input)
        self.outputs = list(node.output)

    def getattr(self, key, default=None):
        return self.attrs[key] if key in self.attrs else default

    def set_attr_inputs(self, key, name):
        self.attr_inputs[key] = name

    def del_attr_inputs(self, key):
        del self.attr_inputs[key]

    def set_weight_inputs(self, key, name):
        self.weight_inputs[key] = name

    def del_weight_inputs(self, key):
        del self.weight_inputs[key]


class OnnxAttributes(dict):
    """
    This is a more convenient way to work with ONNX attributes
    that is not the protobuf representation.
    """

    @staticmethod
    def from_onnx(args):
        d = OnnxAttributes()
        for arg in args:
            d[arg.name] = helper.get_attribute_value(arg)
        return d


class SingaBackend(Backend):

    # This number indicates the onnx operator set version
    _opset_version = 11

    _ir_version = 0x0000000000000006

    # beceuase singa's operators are different from onnx.
    # we define a dict for the name projection
    _rename_operators = {
        # common op
        'Relu': 'ReLU',
        'Sigmoid': 'Sigmoid',
        'Add': 'Add',
        'MatMul': 'Matmul',
        'Sum': 'Sum',
        'Cos': 'Cos',
        'Cosh': 'Cosh',
        'Sin': 'Sin',
        'Sinh': 'Sinh',
        'Tan': 'Tan',
        'Tanh': 'Tanh',
        'Acos': 'Acos',
        'Acosh': 'Acosh',
        'Asin': 'Asin',
        'Asinh': 'Asinh',
        'Atan': 'Atan',
        'Atanh': 'Atanh',
        'Equal': 'Equal',
        'Less': 'Less',
        'Sign': 'Sign',
        'Div': 'Div',
        'Sub': 'Sub',
        'Sqrt': 'Sqrt',
        'Log': 'Log',
        'Greater': 'Greater',
        'Identity': 'Identity',
        'Softplus': 'SoftPlus',
        'Softsign': 'SoftSign',
        'Mean': 'Mean',
        'Pow': 'Pow',
        'PRelu': 'PRelu',
        'Mul': 'Mul',
        'Max': 'Max',
        'Min': 'Min',
        'Shape': 'Shape',
        'And': 'And',
        'Or': 'Or',
        'Xor': 'Xor',
        'Not': 'Not',
        'Neg': 'Negative',
        'Reciprocal': 'Reciprocal',
        'Unsqueeze': 'Unsqueeze',
        'NonZero': 'NonZero',
        'Ceil': 'Ceil',
        # # special op
        'Cast': 'Cast',
        'Split': 'Split',
        'Squeeze': 'Squeeze',
        'GlobalAveragePool': 'GlobalAveragePool',
        'LeakyRelu': 'LeakyRelu',
        'ReduceSum': 'ReduceSum',
        'ReduceMean': 'ReduceMean',
        'Dropout': 'Dropout',
        'ConstantOfShape': 'ConstantOfShape',
        'Transpose': 'Transpose',
        'HardSigmoid': 'HardSigmoid',
        'Elu': 'Elu',
        'Selu': 'SeLU',
        'Concat': 'Concat',
        'Softmax': 'SoftMax',
        'Flatten': 'Flatten',
        'OneHot': 'OneHot',
        'Tile': 'Tile',
        'Gather': 'Gather',
        'Reshape': 'Reshape',
        'Slice': 'Slice',
        'Clip': 'Clip',
<<<<<<< HEAD
        'Pad': 'Pad',
=======
        'Upsample': 'UpSample',
>>>>>>> 3ce65039
        'Gemm': 'layer.Gemm',  # layer
        'BatchNormalization': 'layer.BatchNorm2d',  # layer
        'Conv': 'layer.Conv2d',  # layer
        'MaxPool': 'layer.Pooling2d',  # layer
        'AveragePool': 'layer.Pooling2d',  # layer
    }

    # this dict indicates the operators that need extra handle
    # each indicates a function name
    _special_operators = {
        'Cast': '_create_cast',
        'Split': '_create_split',
        'Squeeze': '_create_squeeze_unsqueeze',
        'Unsqueeze': '_create_squeeze_unsqueeze',
        'GlobalAveragePool': '_create_global_average_pool',
        'LeakyRelu': '_create_leakyrelu',
        'ReduceSum': '_create_reduce_ops',
        'ReduceMean': '_create_reduce_ops',
        'Dropout': '_create_dropout',
        'ConstantOfShape': '_create_constant_of_shape',
        'Transpose': '_create_transpose',
        'HardSigmoid': '_create_hardsigmoid',
        'Elu': '_create_elu',
        'Selu': '_create_selu',
        'Concat': '_create_concat',
        'Softmax': '_create_softmax',
        'Gemm': '_create_gemm',
        'Flatten': '_create_flatten',
        'OneHot': '_create_onehot',
        'Tile': '_create_tile',
        'Gather': '_create_gather',
        'Reshape': '_create_reshape',
        'Slice': '_create_slice',
        'Clip': '_create_clip',
        'BatchNormalization': '_create_batch_norm',
        'Conv': '_create_conv',
        'MaxPool': '_create_max_avg_pool',
        'AveragePool': '_create_max_avg_pool',
<<<<<<< HEAD
        'Pad': '_create_pad',
    }

    @classmethod
    def _create_pad(cls, onnx_node, operator, opset_version=_opset_version):
        """
        get the Pad operator from onnx node
=======
        'Upsample': '_create_upsample',
    }

    @classmethod
    def _create_upsample(cls, onnx_node, operator, opset_version=_opset_version):
        """
        get the UpSample operator from onnx node
>>>>>>> 3ce65039
        Args:
            onnx_node (OnnxNode): a given onnx node
            operator (Operator Class): a singa operator class
            opset_version (int): the opset version
        Returns: 
            singa operator instance
        """
<<<<<<< HEAD
        mode = onnx_node.getattr("mode", "constant")
        onnx_node.set_attr_inputs(onnx_node.inputs[1], 'pads')
        if len(onnx_node.inputs) == 3:
            onnx_node.set_attr_inputs(onnx_node.inputs[2], 'constant')
        return operator(mode, None, None)
=======
        mode = utils.force_unicode(onnx_node.getattr("mode", None))
        onnx_node.set_attr_inputs(onnx_node.inputs[1], 'scales')
        return operator(mode, None)
>>>>>>> 3ce65039

    @classmethod
    def _create_cast(cls, onnx_node, operator, opset_version=_opset_version):
        """
        get the Cast operator from onnx node
        Args:
            onnx_node (OnnxNode): a given onnx node
            operator (Operator Class): a singa operator class
            opset_version (int): the opset version
        Returns: 
            singa operator instance
        """
        to_type = onnx_type_to_singa_type(onnx_node.getattr("to"))
        assert to_type != None, "not support cast type: {}".format(to_type)
        if to_type == np.dtype('float32'):
            return operator(tensor.float32)
        else:
            return operator(tensor.int32)

    @classmethod
    def _create_split(cls, onnx_node, operator, opset_version=_opset_version):
        """
        get the Split operator from onnx node
        Args:
            onnx_node (OnnxNode): a given onnx node
            operator (Operator Class): a singa operator class
            opset_version (int): the opset version
        Returns: 
            singa operator instance
        """
        axis = onnx_node.getattr("axis", 0)
        split = onnx_node.getattr("split", None)
        num_output = len(onnx_node.outputs)
        return operator(axis, split, num_output)

    @classmethod
    def _create_squeeze_unsqueeze(cls,
                                  onnx_node,
                                  operator,
                                  opset_version=_opset_version):
        """
        get the Squeeze and Unsqueeze operator from onnx node
        Args:
            onnx_node (OnnxNode): a given onnx node
            operator (Operator Class): a singa operator class
            opset_version (int): the opset version
        Returns: 
            singa operator instance
        """
        axes = onnx_node.getattr("axes")
        return operator(axes)

    @classmethod
    def _create_global_average_pool(cls,
                                    onnx_node,
                                    operator,
                                    opset_version=_opset_version):
        """
        get the GlobalAveragePool operator from onnx node
        Args:
            onnx_node (OnnxNode): a given onnx node
            operator (Operator Class): a singa operator class
            opset_version (int): the opset version
        Returns: 
            singa operator instance
        """
        data_format = onnx_node.getattr("data_format", 'channels_first')
        return operator(data_format)

    @classmethod
    def _create_leakyrelu(cls,
                          onnx_node,
                          operator,
                          opset_version=_opset_version):
        """
        get the LeakyRelu operator from onnx node
        Args:
            onnx_node (OnnxNode): a given onnx node
            operator (Operator Class): a singa operator class
            opset_version (int): the opset version
        Returns: 
            singa operator instance
        """
        alpha = onnx_node.getattr("alpha", 0.01)
        return operator(alpha)

    @classmethod
    def _create_reduce_ops(cls,
                           onnx_node,
                           operator,
                           opset_version=_opset_version):
        """
        get the ReduceSum, ReduceMean, ReduceMax, ReduceMin, etc, operator from onnx node
        Args:
            onnx_node (OnnxNode): a given onnx node
            operator (Operator Class): a singa operator class
            opset_version (int): the opset version
        Returns: 
            singa operator instance
        """
        axes = onnx_node.getattr("axes", None)
        keepdims = onnx_node.getattr("keepdims", 1)
        return operator(axes, keepdims)

    @classmethod
    def _create_dropout(cls, onnx_node, operator, opset_version=_opset_version):
        """
        get the Dropout operator from onnx node
        Args:
            onnx_node (OnnxNode): a given onnx node
            operator (Operator Class): a singa operator class
            opset_version (int): the opset version
        Returns: 
            singa operator instance
        """
        ratio = onnx_node.getattr("ratio", 0)
        return operator(ratio)

    @classmethod
    def _create_constant_of_shape(cls,
                                  onnx_node,
                                  operator,
                                  opset_version=_opset_version):
        """
        get the ConstantOfShape operator from onnx node
        Args:
            onnx_node (OnnxNode): a given onnx node
            operator (Operator Class): a singa operator class
            opset_version (int): the opset version
        Returns: 
            singa operator instance
        """
        value = onnx_node.getattr("value", 0)
        if isinstance(value, onnx.TensorProto):
            value = numpy_helper.to_array(value)[0].item()
        return operator(value)

    @classmethod
    def _create_transpose(cls,
                          onnx_node,
                          operator,
                          opset_version=_opset_version):
        """
        get the Transpose operator from onnx node
        Args:
            onnx_node (OnnxNode): a given onnx node
            operator (Operator Class): a singa operator class
            opset_version (int): the opset version
        Returns: 
            singa operator instance
        """
        perm = onnx_node.getattr("perm")
        return operator(perm)

    @classmethod
    def _create_hardsigmoid(cls,
                            onnx_node,
                            operator,
                            opset_version=_opset_version):
        """
        get the hardsigmoid operator from onnx node
        Args:
            onnx_node (OnnxNode): a given onnx node
            operator (Operator Class): a singa operator class
            
            opset_version (int): the opset version
        Returns: 
            singa operator instance
        """
        alpha = onnx_node.getattr("alpha", 0.2)
        beta = onnx_node.getattr("beta", 0.5)
        return operator(alpha, beta)

    @classmethod
    def _create_elu(cls, onnx_node, operator, opset_version=_opset_version):
        """
        get the elu operator from onnx node
        Args:
            onnx_node (OnnxNode): a given onnx node
            operator (Operator Class): a singa operator class
            opset_version (int): the opset version
        Returns: 
            singa operator instance
        """
        alpha = onnx_node.getattr("alpha", 1.)
        return operator(alpha)

    @classmethod
    def _create_selu(cls, onnx_node, operator, opset_version=_opset_version):
        """
        get the selu operator from onnx node
        Args:
            onnx_node (OnnxNode): a given onnx node
            operator (Operator Class): a singa operator class
            opset_version (int): the opset version
        Returns: 
            singa operator instance
        """
        alpha = onnx_node.getattr("alpha", 1.67326)
        gamma = onnx_node.getattr("gamma", 1.0507)
        return operator(alpha, gamma)

    @classmethod
    def _create_concat(cls, onnx_node, operator, opset_version=_opset_version):
        """
        get the concat operator from onnx node
        Args:
            onnx_node (OnnxNode): a given onnx node
            operator (Operator Class): a singa operator class
            opset_version (int): the opset version
        Returns: 
            singa operator instance
        """
        factor = onnx_node.getattr('axis')
        return operator(axis=factor)

    @classmethod
    def _create_softmax(cls, onnx_node, operator, opset_version=_opset_version):
        """
        get the softmax operator from onnx node
        Args:
            onnx_node (OnnxNode): a given onnx node
            operator (Operator Class): a singa operator class
            opset_version (int): the opset version
        Returns: 
            singa operator instance
        """
        factor = onnx_node.getattr('axis', 1)
        return operator(axis=factor)

    @classmethod
    def _create_gemm(cls, onnx_node, operator, opset_version=_opset_version):
        """
        get the gemm operator from onnx node
        Args:
            onnx_node (OnnxNode): a given onnx node
            operator (Operator Class): a singa operator class
            opset_version (int): the opset version
        Returns: 
            singa operator instance
        """
        alpha = onnx_node.getattr('alpha', 1.)
        beta = onnx_node.getattr('beta', 1.)
        transA = onnx_node.getattr('transA', 0)
        transB = onnx_node.getattr('transB', 0)
        onnx_node.set_weight_inputs(onnx_node.inputs[1], 'W')
        bias = False
        if len(onnx_node.inputs) == 3:
            onnx_node.set_weight_inputs(onnx_node.inputs[2], 'b')
            bias = True
        return operator(None,
                        alpha=alpha,
                        beta=beta,
                        transA=transA,
                        transB=transB,
                        bias=bias)

    @classmethod
    def _create_flatten(cls, onnx_node, operator, opset_version=_opset_version):
        """
        get the flatten operator from onnx node
        Args:
            onnx_node (OnnxNode): a given onnx node
            operator (Operator Class): a singa operator class
            opset_version (int): the opset version
        Returns: 
            singa operator instance
        """
        factor = onnx_node.getattr('axis', 1)
        return operator(axis=factor)

    @classmethod
    def _create_onehot(cls, onnx_node, operator, opset_version=_opset_version):
        """
        get the OneHot operator from onnx node
        Args:
            onnx_node (OnnxNode): a given onnx node
            operator (Operator Class): a singa operator class
            opset_version (int): the opset version
        Returns: 
            singa operator instance
        """
        axis = onnx_node.getattr("axis", -1)
        onnx_node.set_attr_inputs(onnx_node.inputs[1], 'depth')
        onnx_node.set_attr_inputs(onnx_node.inputs[2], 'values')
        return operator(axis, None, None)

    @classmethod
    def _create_tile(cls, onnx_node, operator, opset_version=_opset_version):
        """
        get the Tile operator from onnx node
        Args:
            onnx_node (OnnxNode): a given onnx node
            operator (Operator Class): a singa operator class
            opset_version (int): the opset version
        Returns: 
            singa operator instance
        """
        onnx_node.set_attr_inputs(onnx_node.inputs[1], 'repeats')
        return operator(None)

    @classmethod
    def _create_gather(cls, onnx_node, operator, opset_version=_opset_version):
        """
        get the Gather operator from onnx node
        Args:
            onnx_node (OnnxNode): a given onnx node
            operator (Operator Class): a singa operator class
            opset_version (int): the opset version
        Returns: 
            singa operator instance
        """
        axis = onnx_node.getattr("axis", 0)
        onnx_node.set_attr_inputs(onnx_node.inputs[1], 'indices')
        return operator(axis, None)

    @classmethod
    def _create_reshape(cls, onnx_node, operator, opset_version=_opset_version):
        """
        get the reshape operator from onnx node
        Args:
            onnx_node (OnnxNode): a given onnx node
            operator (Operator Class): a singa operator class
            opset_version (int): the opset version
        Returns: 
            singa operator instance
        """
        onnx_node.set_attr_inputs(onnx_node.inputs[1], 'shape')
        return operator(None)

    @classmethod
    def _create_slice(cls, onnx_node, operator, opset_version=_opset_version):
        """
        get the Slice operator from onnx node
        Args:
            onnx_node (OnnxNode): a given onnx node
            operator (Operator Class): a singa operator class
            opset_version (int): the opset version
        Returns: 
            singa operator instance
        """
        onnx_node.set_attr_inputs(onnx_node.inputs[1], 'starts')
        onnx_node.set_attr_inputs(onnx_node.inputs[2], 'ends')
        if len(onnx_node.inputs) >= 4 and onnx_node.inputs[3] != '':
            onnx_node.set_attr_inputs(onnx_node.inputs[3], 'axes')
        if len(onnx_node.inputs) == 5 and onnx_node.inputs[4] != '':
            onnx_node.set_attr_inputs(onnx_node.inputs[4], 'steps')
        return operator(None, None, None, None)

    @classmethod
    def _create_clip(cls, onnx_node, operator, opset_version=_opset_version):
        """
        get the clip operator from onnx node
        Args:
            onnx_node (OnnxNode): a given onnx node
            operator (Operator Class): a singa operator class
            opset_version (int): the opset version
        Returns: 
            singa operator instance
        """
        if len(onnx_node.inputs) >= 2 and onnx_node.inputs[1] != '':
            onnx_node.set_attr_inputs(onnx_node.inputs[1], 'min')
        if len(onnx_node.inputs) == 3 and onnx_node.inputs[2] != '':
            onnx_node.set_attr_inputs(onnx_node.inputs[2], 'max')
        return operator(None, None)

    @classmethod
    def _create_batch_norm(cls,
                           onnx_node,
                           operator,
                           opset_version=_opset_version):
        """
        get the clip operator from onnx node
        Args:
            onnx_node (OnnxNode): a given onnx node
            operator (Operator Class): a singa operator class
            opset_version (int): the opset version
        Returns: 
            singa operator instance
        """
        factor = onnx_node.getattr('momentum', 0.9)
        onnx_node.set_weight_inputs(onnx_node.inputs[1], 'scale')
        onnx_node.set_weight_inputs(onnx_node.inputs[2], 'bias')
        onnx_node.set_weight_inputs(onnx_node.inputs[3], 'running_mean')
        onnx_node.set_weight_inputs(onnx_node.inputs[4], 'running_var')
        return operator(factor)

    @classmethod
    def _create_conv(cls, onnx_node, operator, opset_version=_opset_version):
        """
        get the clip operator from onnx node
        Args:
            onnx_node (OnnxNode): a given onnx node
            operator (Operator Class): a singa operator class
            opset_version (int): the opset version
        Returns: 
            singa operator instance
        """
        kernel_size = tuple(onnx_node.getattr('kernel_shape'))
        padding = tuple(onnx_node.getattr('pads', (0, 0)))
        stride = tuple(onnx_node.getattr('strides', (1, 1)))
        auto_pad = utils.force_unicode(onnx_node.getattr('auto_pad', 'NOTSET'))

        # not support dilation
        dilation = onnx_node.getattr('dilations', 1)
        if dilation != 1 and list(dilation) != [1, 1]:
            raise ValueError("Not implemented yet for dilation")
        group = onnx_node.getattr('group', 1)

        # only support 1d or 2d
        if len(kernel_size) > 2:
            raise ValueError("Only implemented for 1d or 2d")

        onnx_node.set_weight_inputs(onnx_node.inputs[1], 'W')
        bias = False
        if len(onnx_node.inputs) == 3:
            onnx_node.set_weight_inputs(onnx_node.inputs[2], 'b')
            bias = True
        return operator(None,
                        kernel_size,
                        stride=stride,
                        padding=padding,
                        dilation=dilation,
                        group=group,
                        bias=bias,
                        pad_mode=auto_pad)

    @classmethod
    def _create_max_avg_pool(cls,
                             onnx_node,
                             operator,
                             opset_version=_opset_version):
        """
        get the clip operator from onnx node
        Args:
            onnx_node (OnnxNode): a given onnx node
            operator (Operator Class): a singa operator class
            opset_version (int): the opset version
        Returns: 
            singa operator instance
        """
        kernel_size = tuple(onnx_node.getattr('kernel_shape'))
        padding = tuple(onnx_node.getattr('pads', (0, 0)))
        stride = tuple(onnx_node.getattr('strides', (1, 1)))
        auto_pad = utils.force_unicode(onnx_node.getattr('auto_pad', 'NOTSET'))

        # not support count_include_pad and auto_pad
        ceil_mode = onnx_node.getattr('ceil_mode', 0)
        count_include_pad = onnx_node.getattr('count_include_pad', 0)
        if ceil_mode != 0 or count_include_pad != 0:
            raise ValueError(
                "Not implemented yet for count_include_pad or ceil_mode")

        # only support 1d or 2d
        if len(kernel_size) > 2:
            raise ValueError("Only implemented for 1d or 2d")

        is_max = onnx_node.op_type == 'MaxPool'
        return operator(kernel_size, stride, padding, is_max, auto_pad)

    @classmethod
    def _onnx_constant_to_np(cls, onnx_node, opset_version=_opset_version):
        """
        parse onnx constatn node to numpy array
        Args:
            onnx_node (OnnxNode): a given onnx node
            opset_version (int): the opset version
        Returns: 
            a numpy ndarray
        """
        onnx_tensor = onnx_node.getattr('value')
        np_dtype = mapping.TENSOR_TYPE_TO_NP_TYPE[onnx_tensor.data_type]
        np_tensor = np.frombuffer(onnx_tensor.raw_data, dtype=np_dtype)
        return tensor.from_numpy(np_tensor)

    @classmethod
    def _onnx_node_to_singa_op(cls, onnx_node, opset_version=_opset_version):
        """
        get singa operator from a onnx node
        Args:
            onnx_node (OnnxNode): a given onnx node
            opset_version (int): the opset version
        Returns: 
            singa operator instance
        """
        onnx_op_type = onnx_node.op_type
        assert onnx_op_type in cls._rename_operators, "not support operator: {}".format(
            onnx_op_type)
        renamed_op = cls._rename_operators[onnx_op_type]
        if renamed_op.startswith('layer.'):
            op_class = getattr(layer, renamed_op[6:])
        else:
            op_class = getattr(autograd, renamed_op)
        if onnx_node.op_type in cls._special_operators:
            translator = getattr(cls, cls._special_operators[onnx_node.op_type])
            op = translator(onnx_node, op_class, opset_version)
            op.name = onnx_node.name
        else:
            op = op_class()
        # refine the ONNXNode
        onnx_node.inputs = [inp for inp in onnx_node.inputs if inp != '']
        return op

    @classmethod
    def run_node(cls, node, inputs, device='CPU', opset_version=_opset_version):
        """
        run a single singa operator from a onnx node
        Args:
            node (NodeProto): a given onnx node
            inputs (ndarray[]): a list of numpy ndarray
            device (string): CPU or CUDA
            opset_version (int): the opset version
        Returns:
            list, the output
        """
        node = OnnxNode(node)
        valid_inputs = [x for x in node.inputs if x != ""]
        assert len(valid_inputs) == len(
            inputs), "{}: expected {} inputs, but got {}. ".format(
                node.op_type, len(valid_inputs), len(inputs))

        operator = cls._onnx_node_to_singa_op(node, opset_version)
        # seperate weights with inputs, and init inputs as Tensor
        weights = {}
        _inputs = []
        for (key, val) in zip(valid_inputs, inputs):
            val = val.astype(onnx_type_to_singa_type(val.dtype))
            if key in node.weight_inputs:
                weights[key] = val
            else:
                x = tensor.from_numpy(val)
                if device == 'CPU':
                    assert singa.USE_CUDA, "Your SINGA doesn't compile GPU module."
                    dev = device.create_cuda_gpu(set_default=False)
                else:
                    dev = device.get_default_device()
                x.to_device(dev)
                _inputs.append(x)
        inputs = _inputs
        # set params
        params = {}
        for key, name in node.weight_inputs.items():
            params[name] = weights[key]
        operator.set_params(params)
        outputs = cls._run_node(operator, inputs)
        outputs_dict = OrderedDict()
        for (key, val) in zip(node.outputs, outputs):
            outputs_dict[key] = val
        return outputs_dict

    @classmethod
    def _run_node(cls, operator, inputs):
        """
        run a single singa operator from singa operator
        Args:
            operator (Operator): the Operator instance
            inputs (Tensor[]): a list of SINGA Tensor
        Returns:
            list, the output
        """
        outputs = operator(*inputs)
        if not isinstance(outputs, collections.Iterable):
            outputs = [outputs]
        return outputs

    @classmethod
    def _parse_graph_params(cls, graph, device):
        """
        parse the parameters from onnx graph
        Args:
            graph (Graph): a given onnx graph
            device (string): CPU or CUDA
        Returns:
            a dict of numpy ndarray
        """
        params = {}
        for tp in graph.initializer:
            val = numpy_helper.to_array(tp)
            val = val.astype(onnx_type_to_singa_type(tp.data_type))
            params[tp.name] = val
        return params

    @classmethod
    def _parse_graph_inputs_outputs(cls, graph, params, device):
        """
        parse the inits, outputs from onnx graph
        Args:
            graph (Graph): a given onnx graph
            device (string): # CPU or CUDA
        Returns:
            a dict of ValueInfo
            a dict of ValueInfo
        """
        inputs = []
        outputs = []
        info_tuple = namedtuple('info_tuple', ['name', 'dtype', 'shape'])
        for t in graph.input:
            if t.name not in params:
                dtype = t.type.tensor_type.elem_type
                shape = [dim.dim_value for dim in t.type.tensor_type.shape.dim]
                inputs.extend([info_tuple(t.name, dtype, shape)])
        for t in graph.output:
            dtype = t.type.tensor_type.elem_type
            shape = [dim.dim_value for dim in t.type.tensor_type.shape.dim]
            outputs.extend([info_tuple(t.name, dtype, shape)])
        return inputs, outputs

    @classmethod
    def _onnx_model_to_singa_ops(cls,
                                 graph,
                                 device,
                                 opset_version=_opset_version):
        """
        get all intermediate params, operators, and input info from onnx model
        Args:
            graph (Graph): the loaded ONNX graph
            device (string): CPU or CUDA
            opset_version (int): the opset version
        Returns:
            a dict of weights
            a dict of ValueInfo
            a dict of ValueInfo
            a list of SingaOps('node', 'forward')
        """
        # init all tensor input and params as a tensor map
        params = cls._parse_graph_params(graph, device)
        inputs, outputs = cls._parse_graph_inputs_outputs(graph, params, device)
        # the parsed operators queue
        operators = []
        operator_tuple = namedtuple('operator_tuple', ['node', 'operator'])
        for node in graph.node:
            node = OnnxNode(node)
            # convert Constant to param
            if node.op_type == 'Constant':
                params[node.outputs[0]] = cls._onnx_constant_to_np(node)
            else:
                op = cls._onnx_node_to_singa_op(node, opset_version)
                operators.extend([operator_tuple(node, op)])
        return params, inputs, outputs, operators

    @classmethod
    def prepare(cls, model, device='CPU', **kwargs):
        """
        parse the ONNX and to create layers
        Args:
            model (ModelProto): the loaded ONNX model
            device (string): CPU or CUDA
        Returns:
            a SingaRep instance to stores the layers and weights
        """
        super(SingaBackend, cls).prepare(model, device, **kwargs)
        # optimize and infer the shape of the model
        try:
            model = onnx.utils.polish_model(model)
        except IndexError as err:
            model = onnx.shape_inference.infer_shapes(model)

        # check the opset version and ir version
        # SINGA supports opset version(11), ir version(1.6.0 -> 6)
        opset_version = None
        for imp in model.opset_import:
            if not imp.HasField("domain") or imp.domain == "":
                opset_version = imp.version
                if imp.version > cls._opset_version:
                    warnings.warn(
                        "The imported opertor set verion {} is larger than the supported version {}."
                        .format(imp.version, cls._opset_version))
            else:
                warnings.warn("Unrecognized operator set {}".format(imp.domain))

        if model.ir_version > cls._ir_version:
            warnings.warn(
                "The imported ir verion {} is larger than the supported version {}."
                .format(cls._ir_version, imp.version))

        graph = model.graph
        params, inputs, outputs, layers = cls._onnx_model_to_singa_ops(
            graph, device, opset_version)
        return SingaRep(params, inputs, outputs, layers, device)


class SingaRep(BackendRep):

    def __init__(self, params, inputs, outputs, layers, device):
        """
        https://github.com/onnx/onnx/blob/master/docs/ImplementingAnOnnxBackend.md
        SingaRep provides the intermediate representation of Singa,
        the user can run the forward of the singa model by run func,
        or, the user can append more layers after the singa_ops to do
        the transfer learning
        Args:
            params (dict{}): a dict of params, data type is numpy ndarray
            inputs (ValueInfo): a dict of inputs
            outputs (ValueInfo): a dict of outputs
            layers (namedtuple('operator_tuple', ['node', 'operator'])[]): a list of singa operator
            device (string): CPU or CUDA
        """
        super(SingaRep, self).__init__()
        self.inputs = inputs
        self.states = params
        self.outputs = outputs
        self.dev = cpu_dev if device == "CPU" else gpu_dev
        self.layers = layers
        self.tensor_count = {}
        self.has_initialized = False
        self.is_graph = False

    def initialize(self):
        """
        Init the instance
        """
        self.outputs_info = {outp.name: outp for outp in self.outputs}
        _layers = []  # layers by topo order
        for node, operator in self.layers:
            _del_keys = []
            for key, name in node.weight_inputs.items():
                if key not in self.states:
                    # cannot find the weights, try to find it from input
                    node.set_attr_inputs(key, name)
                    _del_keys.append(key)
            for key in _del_keys:
                node.del_weight_inputs(key)
            self.__dict__[node.name] = operator
            _layers.append(node)
        self._layers = _layers

    def init_tensor_count(self):
        """
        Init the tensor count dict
        """
        self.tensor_count = {}
        for node, operator in self.layers:
            # init the tensor count
            all_possible_inputs = node.inputs + list(
                node.attr_inputs.keys()) + list(node.weight_inputs.keys())
            for inp in all_possible_inputs:
                if inp not in self.tensor_count:
                    self.tensor_count[inp] = 1
                else:
                    self.tensor_count[inp] += 1

    def to_input_tensor(self, x):
        """
        convert the input to tensors
        Args:
            x (np.ndarray[]): a list of numpy ndarray as inputs
        Returns: 
            a dict of SINGA Tensors
        """
        tensor_dict = {}
        # init inputs as Tensor
        for (key, val) in zip(self.inputs, x):
            if not self.is_graph:
                val = val.astype(onnx_type_to_singa_type(key.dtype))
                # todo, scalar
                val = np.atleast_1d(val)
                val = tensor.from_numpy(val)
                val.to_device(self.dev)
            tensor_dict[key.name] = val
        return tensor_dict

    def to_output_tensor(self, y, out_name):
        """
        convert the tensors to input
        Args:
            x (np.ndarray[]): a list of numpy ndarray as inputs
        Returns: 
            a dict of SINGA Tensors
        """
        if not self.is_graph:
            y = tensor.to_numpy(y)
            if out_name in self.outputs_info:
                np_dtyp = mapping.TENSOR_TYPE_TO_NP_TYPE[
                    self.outputs_info[out_name].dtype]
                y = y.astype(np_dtyp)
        return y

    def get_s(self, name, node, tensor_dict):
        """
        get state from the node's weights or tensor_dict
        Args:
            name (str): name of the state
            node (ONNXNode): ONNX node
            tensor_dict ({}): tensor dict
        Returns: 
            the states
        """
        if name in node.attr_inputs:
            return tensor_dict[name]
        else:
            return self.states[name]

    def handle_special_ops(self, node, op, tensor_dict):
        """
        hanlde some special operations
        Args:
            name (str): name of the state
            node (ONNXNode): ONNX node
            tensor_dict ({}): tensor dict
        Returns: 
            the states
        """
        # todo, hard code
        # Conv2d nb_kernels
        if node.op_type == "Conv":
            shape = self.get_s(node.inputs[1], node, tensor_dict).shape
            op.nb_kernels = shape[0]
        # Gemm nb_kernels and bias_shape
        elif node.op_type == "Gemm":
            nb_kernels_flag = 0 if op.transB == 1 else 1
            shape = self.get_s(node.inputs[1], node, tensor_dict).shape
            op.nb_kernels = shape[nb_kernels_flag]
            if op.bias:
                shape = self.get_s(node.inputs[2], node, tensor_dict).shape
                op.bias_shape = shape

    def run(self, x, **kwargs):
        """
        run the forward of singa model
        Args:
            x (np.ndarray[]): a list of numpy ndarray as inputs
        Returns: 
            a list of outputs
        """
        if not self.has_initialized:
            self.initialize()
            if isinstance(x[0], tensor.Tensor):
                self.dev = x[0].device

        outputs_dict = OrderedDict([])

        # last_layers means we run this model until the last #N layers
        last_layers = kwargs.get('last_layers', len(self._layers))
        if last_layers != len(self._layers):
            for outp in self._layers[last_layers - 1].outputs:
                outputs_dict[outp] = None
        else:
            for outp in self.outputs:
                outputs_dict[outp.name] = None

        aux_output = kwargs.get('aux_output', ())
        for outp in aux_output:
            outputs_dict[outp] = None

        tensor_dict = self.to_input_tensor(x)
        self.init_tensor_count()

        # run the layer by the topo order
        for node in self._layers[:last_layers]:
            op = self.__dict__[node.name]
            self.handle_special_ops(node, op, tensor_dict)
            # make input
            inputs = []
            for inp in node.inputs:
                if inp not in node.weight_inputs and inp not in node.attr_inputs:
                    if inp in tensor_dict:
                        inputs.append(tensor_dict[inp])
                    elif inp in self.states:
                        # todo, scalar
                        val = np.atleast_1d(self.states[inp])
                        val = tensor.from_numpy(val)
                        val.to_device(self.dev)
                        inputs.append(val)
                    else:
                        raise KeyError(
                            "Not found the input {} for operation {}".format(
                                inp, node.name))
            states = {}
            if callable(getattr(op, "initialize",
                                None)) and not op._initialized:
                # init the operator
                op.initialize(*inputs)
                op._initialized = True
                for key, name in node.weight_inputs.items():
                    if key not in node.attr_inputs:
                        # find the weights and not in the inputs
                        states[name] = self.states[key]

            # replace attrs by inputs
            for key, name in node.attr_inputs.items():
                if key in tensor_dict:
                    ts = tensor_dict[key]
                    if isinstance(ts, tensor.Tensor):
                        ts = tensor.to_numpy(ts)
                    states[name] = ts
                elif key in self.states:
                    states[name] = self.states[key]
            # set states
            if states:
                if callable(getattr(op, "set_states", None)):
                    # rename the layer's states
                    states = {
                        getattr(op, key).name: val
                        for (key, val) in states.items()
                    }
                    if self.is_graph and not self.has_initialized:
                        prev_state = self.dev.graph_enabled()
                        self.dev.EnableGraph(False)
                        op.set_states(states)
                        self.dev.EnableGraph(prev_state)
                    else:
                        op.set_states(states)
                else:
                    for key, value in states.items():
                        setattr(op, key, value)
            # run the node
            outputs = _run_node(op, inputs)
            # release the input tensor
            for inp in node.inputs:
                if inp in self.tensor_count:
                    self.tensor_count[inp] -= 1
                if self.tensor_count[inp] == 0:
                    if inp in tensor_dict:
                        del tensor_dict[inp]
                    del self.tensor_count[inp]
            # store the output
            for (outp, val) in zip(node.outputs, outputs):
                tensor_dict[outp] = val
                if outp in outputs_dict:
                    outputs_dict[outp] = self.to_output_tensor(val, outp)
        self.has_initialized = True
        return list(outputs_dict.values())


class SONNXModel(model.Model):

    def __init__(self, onnx_model):
        """
        Init a SIGNA Model
        Args:
            onnx_model (ModelProto): a loaded onnx model
        """
        super(SONNXModel, self).__init__()
        self.sg_ir = prepare(onnx_model)
        for node, operator in self.sg_ir.layers:
            self.__dict__[node.name] = operator
        self.sg_ir.is_graph = True

    def forward(self, *input, aux_output=(), **kwargs):
        """
        The forward of the SINGA model
        Args:
            input (Tensors[]): a list of Tensor
            aux_output (string()): a set of required output name

        Returns:
            a OrderedDict of Tensor
        """
        return self.sg_ir.run(input, aux_output=aux_output, **kwargs)


run_node = SingaBackend.run_node
_run_node = SingaBackend._run_node
prepare = SingaBackend.prepare
get_op = SingaBackend._onnx_node_to_singa_op
to_onnx = SingaFrontend.singa_to_onnx_model
save = onnx.save
load = onnx.load<|MERGE_RESOLUTION|>--- conflicted
+++ resolved
@@ -1110,11 +1110,8 @@
         'Reshape': 'Reshape',
         'Slice': 'Slice',
         'Clip': 'Clip',
-<<<<<<< HEAD
         'Pad': 'Pad',
-=======
         'Upsample': 'UpSample',
->>>>>>> 3ce65039
         'Gemm': 'layer.Gemm',  # layer
         'BatchNormalization': 'layer.BatchNorm2d',  # layer
         'Conv': 'layer.Conv2d',  # layer
@@ -1153,41 +1150,42 @@
         'Conv': '_create_conv',
         'MaxPool': '_create_max_avg_pool',
         'AveragePool': '_create_max_avg_pool',
-<<<<<<< HEAD
         'Pad': '_create_pad',
-    }
-
-    @classmethod
-    def _create_pad(cls, onnx_node, operator, opset_version=_opset_version):
-        """
-        get the Pad operator from onnx node
-=======
         'Upsample': '_create_upsample',
     }
 
-    @classmethod
-    def _create_upsample(cls, onnx_node, operator, opset_version=_opset_version):
-        """
-        get the UpSample operator from onnx node
->>>>>>> 3ce65039
-        Args:
-            onnx_node (OnnxNode): a given onnx node
-            operator (Operator Class): a singa operator class
-            opset_version (int): the opset version
-        Returns: 
-            singa operator instance
-        """
-<<<<<<< HEAD
+
+    @classmethod
+    def _create_pad(cls, onnx_node, operator, opset_version=_opset_version):
+        """
+        get the Pad operator from onnx node
+        Args:
+            onnx_node (OnnxNode): a given onnx node
+            operator (Operator Class): a singa operator class
+            opset_version (int): the opset version
+        Returns: 
+            singa operator instance
+        """
         mode = onnx_node.getattr("mode", "constant")
         onnx_node.set_attr_inputs(onnx_node.inputs[1], 'pads')
         if len(onnx_node.inputs) == 3:
             onnx_node.set_attr_inputs(onnx_node.inputs[2], 'constant')
         return operator(mode, None, None)
-=======
+
+    @classmethod
+    def _create_upsample(cls, onnx_node, operator, opset_version=_opset_version):
+        """
+        get the UpSample operator from onnx node
+        Args:
+            onnx_node (OnnxNode): a given onnx node
+            operator (Operator Class): a singa operator class
+            opset_version (int): the opset version
+        Returns: 
+            singa operator instance
+        """
         mode = utils.force_unicode(onnx_node.getattr("mode", None))
         onnx_node.set_attr_inputs(onnx_node.inputs[1], 'scales')
         return operator(mode, None)
->>>>>>> 3ce65039
 
     @classmethod
     def _create_cast(cls, onnx_node, operator, opset_version=_opset_version):
