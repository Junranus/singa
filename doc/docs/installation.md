--- conflicted
+++ resolved
@@ -1,33 +1,98 @@
-# Building SINGA from source
+# Installation
 
 ## Dependencies
 
 ### Required
-* Google Protobuf (>=2.5,<3)
-* BLAS (tested with OpenBLAS >=0.2.10)
-* CUDA (tested with 6.5, 7.0 and 7.5)
-* CUDNN (v4 and v5)
+* google protobuf (>=2.5,<3)
+* blas (tested with openblas >=0.2.10)
 * cmake (>=2.6)
 
-Users must install the above mandatory libraries.
-Currently CUDA and CUDNN are also mandatory, but it would become optional later.
 
 ### Optional
-* Glog
-* OpenCV (tested with 2.4.8)
-* LMDB (tested with 0.9)
-
-
-## Instructions
+* glog
+* opencv (tested with 2.4.8)
+* lmdb (tested with 0.9)
+* cuda (tested with 6.5, 7.0 and 7.5)
+* cudnn (v4 and v5)
+
+PySINGA has additional dependencies
+
+* python(==2.7)
+* pip(>=1.5)
+* swig(>=3.0)
+* numpy(>=1.11.0)
+* openblas (>=0.2.10)
+
+Users are encouraged to install the cuda and [cudnn](https://developer.nvidia.com/cudnn) for running SINGA on GPUs to
+get better performance.
+Most of the dependent libraries could be installed via package mangers like
+apt-get or homebrew.
+
+    # for ubuntu users, tested on 14.04
+    sudo apt-get install libprotobuf-dev libopencv-dev protobuf-compiler libgoogle-glog-dev liblmdb-dev, python2.7-dev, python-pip, python-numpy
+
+    # for Mac OS users
+    brew install -vd glog lmdb
+    brew tap homebrew/science
+    brew install opencv
+    brew install openblas
+    brew tap homebrew/python
+    brew install python
+    brew install numpy  --with-openblas
+
+
+## Install PySINGA
+
+### From wheel
+
+After installing the dependencies for SINGA and PySINGA, please download the correct binary:
+
+    # Ubuntu/Linux 64-bit, CPU only, Python 2.7, Protobuf 2.5
+    $ export SINGA_WHEEL_URL=http://comp.nus.edu.sg/~dbsystem/singa/assets/file/pb2.5/singa-1.0.0-cp27-none-linux_x86_64.whl
+
+    # Ubuntu/Linux 64-bit, CPU only, Python 2.7, Protobuf 2.6
+    $ export SINGA_WHEEL_URL=http://comp.nus.edu.sg/~dbsystem/singa/assets/file/pb2.6/singa-1.0.0-cp27-none-linux_x86_64.whl
+
+    # Ubuntu/Linux 64-bit, GPU enabled, Python 2.7, Protobuf 2.5, CUDA toolkit 7.5 and CuDNN v5
+    $ export SINGA_WHEEL_URL=http://comp.nus.edu.sg/~dbsystem/singa/assets/file/pb2.5-cuda7.5-cudnn5/singa-1.0.0-cp27-none-linux_x86_64.whl
+
+    # Ubuntu/Linux 64-bit, GPU enabled, Python 2.7, Protobuf 2.6, CUDA toolkit 7.5 and CuDNN v5
+    $ export SINGA_WHEEL_URL=http://comp.nus.edu.sg/~dbsystem/singa/assets/file/pb2.6-cuda7.5-cudnn5/singa-1.0.0-cp27-none-linux_x86_64.whl
+
+Then, run the following command
+
+    $ sudo pip install --upgrade $SINGA_WHEEL_URL
+
+If you do not have sudo right, you can run `pip install` in a python virtual environment.
+
+
+### From source
+
+Please compile SINGA from source (see the next section) with the 'USE_PYTHON' option on,
+and then run the following commands,
+
+    # under the build directory
+    $ cd python
+    $ sudo pip install .
+
+If you are using a virtual environment, you can ignore the `sudo` keyword.
+
+Developers can build the wheel file via
+
+    # under the build directory
+    $ cd python
+    $ python setup.py bdist_wheel
+
+
+The generated wheel file is under "dist" directory
+
+
+## Build SINGA from source
 
 Please clone the newest code from [Github](https://github.com/apache/incubator-singa) and execute the following commands,
-
 
     $ git clone https://github.com/apache/incubator-singa.git
     $ cd incubator-singa/
-    # switch to dev branch
-    $ git checkout dev
-
 
 If you use CUDA, then [CNMeM](https://github.com/NVIDIA/cnmem) is necessary,
 which could be downloaded as
@@ -36,19 +101,17 @@
     $ git submodule update
 
 
-### Linux & MacOS 
+### Linux & MacOS
 
 GCC (>=4.8.1) is required to compile SINGA on Linux.
-You can use gcc compiler to do the installation on MacOS following the
-steps in Linux installation. 
-In addition, you can also install singa via clang compiler following the
-commands in this section.
+For Mac OS users, you can use either GCC or Clang.
 
 In SINGA_ROOT, execute the following commands for compiling SINGA,
 
     $ mkdir build && cd build
     $ cmake ..
     $ make
+    $ make install
 
 Note that if you are using CUDNN and it is not installed under system default
 folder, you need to let cmake know the paths to CUDNN,
@@ -56,14 +119,13 @@
     $ export CMAKE_INCLUDE_PATH=<path to cudnn>/include:$CMAKE_INCLUDE_PATH
     $ export CMAKE_LIBRARY_PATH=<path to cudnn>/lib64:$CMAKE_LIBRARY_PATH
 
-<<<<<<< HEAD
 You can use `ccmake ..` to configure the compilation options including using
-LMDB, GLOG, etc. In addition, you can set the proper search paths for the
-dependent libraries.
-=======
-You can use `cmake ..` to configure the compilation options including using
-LMDB, GLOG, etc.
->>>>>>> 410f238a
+generating python binding and changing the installation folder.
+If the dependent libraries are not in the system default paths, you need to export
+the following environment variables
+
+    export CMAKE_INCLUDE_PATH=<path to your header file folder>
+    export CMAKE_LIBRARY_PATH=<path to your lib file folder>
 
 After compiling SINGA, you can run the unit tests by
 
@@ -73,82 +135,91 @@
 tests, then you have successfully installed SINGA. Please proceed to try the examples!
 
 
-<<<<<<< HEAD
 ### Windows
-
-=======
-### MacOS
-
-Currently only Linux OS is officially support.
-
-### Windows
-
-Currently only Linux OS is officially support.
-
-
-# Install SINGA Python Module
-
-SINGA provide a python binding for python programers. Users can either install from source or 
-from pre-built wheel file.
-
-## Install from source
-
-### Required
-* python(==2.7)   
-* pip(>=1.5)
-* SWIG(>=3.0)   
-* numpy(>=1.11.0)   
-* Google protobuf(>=2.5,<3)   
-
-
-### Configuration
-To build SINGA python package, users should turn on python building switch in cmake config file: "CMakeList.txt"
-
-    OPTION(USE_PYTHON "Generate py wrappers" ON)
-
-### Instructions
-Follow the instructions in the above sections to build SINGA from source,
-
-After that, execute the following commands:
-
-    # under the build directory
-    $ cd python
-    $ sudo pip install . 
-
-Then singa package should be installed in the corresponding python library. 
-
-## Pip Install from wheel 
-
-Install pip if it is not already installed:
-
-    $ sudo apt-get install python-pip python-dev
-
-Then, select the correct binary to install:
-
-    # Ubuntu/Linux 64-bit, CPU only, Python 2.7, Protobuf 2.5
-    $ export SINGA_WHEEL_URL=http://comp.nus.edu.sg/~dbsystem/singa/assets/file/pb2.5/singa-1.0.0-cp27-none-linux_x86_64.whl
-
-    # Ubuntu/Linux 64-bit, CPU only, Python 2.7, Protobuf 2.6
-    $ export SINGA_WHEEL_URL=http://comp.nus.edu.sg/~dbsystem/singa/assets/file/pb2.6/singa-1.0.0-cp27-none-linux_x86_64.whl
-
-    # Ubuntu/Linux 64-bit, GPU enabled, Python 2.7, Protobuf 2.5, CUDA toolkit 7.5 and CuDNN v5
-    $ export SINGA_WHEEL_URL=http://comp.nus.edu.sg/~dbsystem/singa/assets/file/pb2.5-cuda7.5-cudnn5/singa-1.0.0-cp27-none-linux_x86_64.whl
-   
-    # Ubuntu/Linux 64-bit, GPU enabled, Python 2.7, Protobuf 2.6, CUDA toolkit 7.5 and CuDNN v5
-    $ export SINGA_WHEEL_URL=http://comp.nus.edu.sg/~dbsystem/singa/assets/file/pb2.6-cuda7.5-cudnn5/singa-1.0.0-cp27-none-linux_x86_64.whl
-   
-Install SINGA:
-
-    $ sudo pip install --upgrade $SINGA_WHEEL_URL
-
-### build wheel file from source
-
-Users can build wheel file from source. After build SINGA, execute the following commands:
-
-    # under the build directory
-    $ cd python
-    $ python setup.py bdist_wheel
-
-Then users may get built wheel file under "dist" directory
-
->>>>>>> 410f238a
+To be added.
+
+
+## FAQ
+
+* Q: Error from running `cmake ..`, which cannot find the dependent libraries.
+
+    A: If you haven't installed the libraries, please install them. If you installed
+    the libraries in a folder that is outside of the system folder, e.g. /usr/local,
+    please export the following variables
+
+        export CMAKE_INCLUDE_PATH=<path to your header file folder>
+        export CMAKE_LIBRARY_PATH=<path to your lib file folder>
+
+
+* Q: Error from `make`, e.g. the linking phase
+
+    A: If your libraries are in other folders than system default paths, you need
+    to export the following varaibles
+
+    $ export LIBRARY_PATH=<path to your lib file folder>
+    $ export LD_LIBRARY_PATH=<path to your lib file folder>
+
+
+* Q: Error from header files, e.g. 'cblas.h no such file or directory exists'
+
+    A: You need to include the folder of the cblas.h into CPLUS_INCLUDE_PATH,
+    e.g.,
+
+        $ export CPLUS_INCLUDE_PATH=/opt/OpenBLAS/include:$CPLUS_INCLUDE_PATH
+
+* Q:While compiling SINGA, I get error `SSE2 instruction set not enabled`
+
+    A:You can try following command:
+
+        $ make CFLAGS='-msse2' CXXFLAGS='-msse2'
+
+* Q:I get `ImportError: cannot import name enum_type_wrapper` from google.protobuf.internal when I try to import .py files.
+
+    A: You need to install the python binding of protobuf, which could be installed via
+
+        $ sudo apt-get install protobuf
+
+    or from source
+
+        $ cd /PROTOBUF/SOURCE/FOLDER
+        $ cd python
+        $ python setup.py build
+        $ python setup.py install
+
+* Q: When I build OpenBLAS from source, I am told that I need a Fortran compiler.
+
+    A: You can compile OpenBLAS by
+
+        $ make ONLY_CBLAS=1
+
+    or install it using
+
+        $ sudo apt-get install libopenblas-dev
+
+* Q: When I build protocol buffer, it reports that GLIBC++_3.4.20 not found in /usr/lib64/libstdc++.so.6.
+
+    A9: This means the linker found libstdc++.so.6 but that library
+    belongs to an older version of GCC than was used to compile and link the
+    program. The program depends on code defined in
+    the newer libstdc++ that belongs to the newer version of GCC, so the linker
+    must be told how to find the newer libstdc++ shared library.
+    The simplest way to fix this is to find the correct libstdc++ and export it to
+    LD_LIBRARY_PATH. For example, if GLIBC++_3.4.20 is listed in the output of the
+    following command,
+
+        $ strings /usr/local/lib64/libstdc++.so.6|grep GLIBC++
+
+    then you just set your environment variable as
+
+        $ export LD_LIBRARY_PATH=/usr/local/lib64:$LD_LIBRARY_PATH
+
+* Q: When I build glog, it reports that "src/logging_unittest.cc:83:20: error: ‘gflags’ is not a namespace-name"
+
+    A: It maybe that you have installed gflags with a different namespace such as "google". so glog can't find 'gflags' namespace.
+    Because it is not necessary to have gflags to build glog. So you can change the configure.ac file to ignore gflags.
+
+        1. cd to glog src directory
+        2. change line 125 of configure.ac  to "AC_CHECK_LIB(gflags, main, ac_cv_have_libgflags=0, ac_cv_have_libgflags=0)"
+        3. autoreconf
+
+    After this, you can build glog again.
