--- conflicted
+++ resolved
@@ -24,12 +24,6 @@
 #include <string>
 #include "singa/core/tensor.h"
 
-<<<<<<< HEAD
-#ifdef USE_MKLDNN
-#include <mkldnn.hpp>
-#endif  // USE_MKLDNN
-=======
->>>>>>> c2e98d54
 
 #ifdef USE_CUDNN
 #include <cudnn.h>
@@ -66,24 +60,6 @@
 
   bool is_max_pooling;
 
-<<<<<<< HEAD
-#ifdef USE_MKLDNN
-  mkldnn::memory::data_type dtype;
-  mkldnn::memory::dims x_dims;
-  mkldnn::memory::dims y_dims;
-  mkldnn::memory::dims s_dims;
-  mkldnn::memory::dims k_dims;
-  mkldnn::memory::dims p_dims;
-  mkldnn::algorithm pooling_algo;
-  const mkldnn::memory::desc *x_md = nullptr;
-  const mkldnn::memory::desc *y_md = nullptr;
-  const mkldnn::pooling_forward::desc *pool_fwd_d = nullptr;
-  const mkldnn::pooling_forward::primitive_desc *pool_fwd_pd = nullptr;
-  const mkldnn::memory::primitive_desc *pool_ws_d = nullptr;
-  const mkldnn::memory *ws_mem = nullptr;
-#endif  // USE_MKLDNN
-};
-=======
 #ifdef USE_DNNL
 dnnl::memory::desc x_md;
 dnnl::memory::desc y_md;
@@ -91,22 +67,15 @@
 dnnl::pooling_forward::primitive_desc pool_fwd_pd;
 dnnl::pooling_backward::primitive_desc pool_bwd_pd;
 #endif // USE_DNNL
->>>>>>> c2e98d54
 
 };
 
 #ifdef USE_DNNL
 Tensor CpuPoolingForward(const PoolingHandle &ph, const Tensor &x);
 Tensor CpuPoolingBackward(const PoolingHandle &ph, const Tensor &dy,
-<<<<<<< HEAD
-                          const Tensor &x, const Tensor &y);
-
-#endif  // USE_MKLDNN
-=======
                               const Tensor& x, const Tensor& y);
 #endif // USE_DNNL
 
->>>>>>> c2e98d54
 
 #ifdef USE_CUDNN
 class CudnnPoolingHandle : public PoolingHandle {
