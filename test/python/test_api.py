--- conflicted
+++ resolved
@@ -333,7 +333,6 @@
         _test(s1, s2, axis1, axis2, s3)
 
 
-<<<<<<< HEAD
     def test_batchnorm_training(self):
 
         def _np_bn_training(x, scale, bias, rm, rv, momentum=0.1, e=1e-5):
@@ -586,8 +585,6 @@
         dx1=np.array([[[[0.2500, 0.2500], [0.2500, 0.2500]], [[0.5000, 0.5000], [0.5000, 0.5000]], [[0.7500, 0.7500], [0.7500, 0.7500]]]])
         np.testing.assert_array_almost_equal(tensor.to_numpy(_cTensor_to_pyTensor(dx0_ct)), dx1)
 
-=======
->>>>>>> 3dc02c08
 
 if __name__ == '__main__':
     unittest.main()