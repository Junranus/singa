--- conflicted
+++ resolved
@@ -35,26 +35,8 @@
   Tensor in(Shape{batchsize, c, h, w});
   in.CopyDataFromHostPtr(x, batchsize * c * h * w);
 
-<<<<<<< HEAD
-  PoolingHandle pool_handle(in, {2, 2}, {1, 1}, {0, 0}, true);
-  Tensor out1 = CpuPoolingForward(pool_handle, in);
-
-  // Parameter "flag" does not influence pooling
-  const float *outptr1 = out1.data<float>();
-  // Input: 3*3; kernel: 2*2; stride: 1*1; no padding.
-  EXPECT_EQ(8u, out1.Size());
-  EXPECT_EQ(5.0f, outptr1[0]);
-  EXPECT_EQ(6.0f, outptr1[1]);
-  EXPECT_EQ(8.0f, outptr1[2]);
-  EXPECT_EQ(9.0f, outptr1[3]);
-  EXPECT_EQ(5.0f, outptr1[4]);
-  EXPECT_EQ(6.0f, outptr1[5]);
-  EXPECT_EQ(8.0f, outptr1[6]);
-  EXPECT_EQ(9.0f, outptr1[7]);
-=======
   PoolingHandle pool_handle(in, {2, 2}, {1,1}, {0,0}, true);
   Tensor out1 = CpuPoolingForward(pool_handle, in);
->>>>>>> c2e98d54
 }
 TEST(DNNLOperationPooling, ForwardAverage) {
   const size_t batchsize = 2, c = 1, h = 3, w = 3;
@@ -67,28 +49,9 @@
 
   PoolingHandle pool_handle(in, {2, 2}, {1, 1}, {0, 0}, false);
   Tensor out1 = CpuPoolingForward(pool_handle, in);
-<<<<<<< HEAD
-
-  // Parameter "flag" does not influence pooling
-  const float *outptr1 = out1.data<float>();
-  // Input: 3*3; kernel: 2*2; stride: 1*1; no padding.
-  EXPECT_EQ(8u, out1.Size());
-  EXPECT_EQ(3.0f, outptr1[0]);
-  EXPECT_EQ(4.0f, outptr1[1]);
-  EXPECT_EQ(6.0f, outptr1[2]);
-  EXPECT_EQ(7.0f, outptr1[3]);
-  EXPECT_EQ(3.0f, outptr1[4]);
-  EXPECT_EQ(4.0f, outptr1[5]);
-  EXPECT_EQ(6.0f, outptr1[6]);
-  EXPECT_EQ(7.0f, outptr1[7]);
-}
-
-TEST(OperationPooling, Backward) {
-=======
 }
 
 TEST(DNNLOperationPooling, Backward) {
->>>>>>> c2e98d54
   // src_data
   const size_t batchsize = 2, c = 1, src_h = 3, src_w = 3;
   const float x[batchsize * c * src_h * src_w] = {
@@ -109,30 +72,6 @@
   grad.CopyDataFromHostPtr(dy, batchsize * c * grad_h * grad_w);
 
   Tensor in_grad = CpuPoolingBackward(pool_handle, grad, in, out);
-<<<<<<< HEAD
-
-  const float *dx = in_grad.data<float>();
-  EXPECT_EQ(18u, in_grad.Size());
-  EXPECT_EQ(0.0f, dx[0]);
-  EXPECT_EQ(0.0f, dx[1]);
-  EXPECT_EQ(0.0f, dx[2]);
-  EXPECT_EQ(0.0f, dx[3]);
-  EXPECT_EQ(0.1f, dx[4]);
-  EXPECT_EQ(0.2f, dx[5]);
-  EXPECT_EQ(0.0f, dx[6]);
-  EXPECT_EQ(0.3f, dx[7]);
-  EXPECT_EQ(0.4f, dx[8]);
-  EXPECT_EQ(0.0f, dx[9]);
-  EXPECT_EQ(0.0f, dx[10]);
-  EXPECT_EQ(0.0f, dx[11]);
-  EXPECT_EQ(0.0f, dx[12]);
-  EXPECT_EQ(0.1f, dx[13]);
-  EXPECT_EQ(0.2f, dx[14]);
-  EXPECT_EQ(0.0f, dx[15]);
-  EXPECT_EQ(0.3f, dx[16]);
-  EXPECT_EQ(0.4f, dx[17]);
-=======
->>>>>>> c2e98d54
 }
 TEST(DNNLOperationPooling, BackwardAvg) {
   // src_data
@@ -158,8 +97,4 @@
   Tensor in_grad = CpuPoolingBackward(pool_handle, grad, in, out);
 }
 
-<<<<<<< HEAD
-#endif  // USE_MKLDNN
-=======
-#endif // USE_DNNL
->>>>>>> c2e98d54
+#endif // USE_DNNL