--- conflicted
+++ resolved
@@ -2520,13 +2520,8 @@
             result = gemm(a)
 
             params = gemm.get_params()
-<<<<<<< HEAD
-            B = tensor.to_numpy(params['.W'])
-            C = tensor.to_numpy(params['.b'])
-=======
             B = tensor.to_numpy(params['W'])
             C = tensor.to_numpy(params['b'])
->>>>>>> 5f4b250c
 
             da, db, dc = result.creator.backward(dy.data)
 
@@ -3225,18 +3220,15 @@
     def test_upsample_gpu(self):
         self.upsample_helper(gpu_dev)
 
-    def test_invalid_inputs(self,dev=cpu_dev):
+    def test_invalid_inputs(self, dev=cpu_dev):
         _1d = tensor.Tensor((10,), dev)
-        _2d = tensor.Tensor((10,10), dev)
-        _3d = tensor.Tensor((10,10,10), dev)
+        _2d = tensor.Tensor((10, 10), dev)
+        _3d = tensor.Tensor((10, 10, 10), dev)
         self.assertRaises(AssertionError, autograd.softmax_cross_entropy, _2d,
                           _3d)
-        self.assertRaises(AssertionError, autograd.mse_loss, _2d,
-                          _3d)
-        self.assertRaises(AssertionError, autograd.add_bias, _2d,
-                          _1d, 3)
-        self.assertRaises(AssertionError, autograd.qa_lstm_loss, _2d,
-                          _1d)
+        self.assertRaises(AssertionError, autograd.mse_loss, _2d, _3d)
+        self.assertRaises(AssertionError, autograd.add_bias, _2d, _1d, 3)
+        self.assertRaises(AssertionError, autograd.qa_lstm_loss, _2d, _1d)
 
     def where_helper(self, dev):
         X = np.array([[1, 2], [3, 4]], dtype=np.float32)
@@ -3257,8 +3249,10 @@
         y = autograd.where(x, x2, condition)
         dx1, dx2 = y.creator.backward(dy.data)
         np.testing.assert_array_almost_equal(tensor.to_numpy(y), y_t)
-        np.testing.assert_array_almost_equal(tensor.to_numpy(tensor.from_raw_tensor(dx1)), dx1_t)
-        np.testing.assert_array_almost_equal(tensor.to_numpy(tensor.from_raw_tensor(dx2)), dx2_t)
+        np.testing.assert_array_almost_equal(
+            tensor.to_numpy(tensor.from_raw_tensor(dx1)), dx1_t)
+        np.testing.assert_array_almost_equal(
+            tensor.to_numpy(tensor.from_raw_tensor(dx2)), dx2_t)
 
     def test_where_cpu(self):
         self.where_helper(cpu_dev)
@@ -3268,15 +3262,16 @@
         self.where_helper(gpu_dev)
 
     def rounde_helper(self, dev):
-        X = np.array([0.1, 0.5, 0.9, 1.2, 1.5,
-                    1.8, 2.3, 2.5, 2.7, -1.1,
-                    -1.5, -1.9, -2.2, -2.5, -2.8]).astype(np.float32)
-        x = tensor.from_numpy(X)
-        x.to_device(dev)
-
-        y_t = np.array([0., 0., 1., 1., 2.,
-                    2., 2., 2., 3., -1.,
-                    -2., -2., -2., -2., -3.]).astype(np.float32)
+        X = np.array([
+            0.1, 0.5, 0.9, 1.2, 1.5, 1.8, 2.3, 2.5, 2.7, -1.1, -1.5, -1.9, -2.2,
+            -2.5, -2.8
+        ]).astype(np.float32)
+        x = tensor.from_numpy(X)
+        x.to_device(dev)
+
+        y_t = np.array(
+            [0., 0., 1., 1., 2., 2., 2., 2., 3., -1., -2., -2., -2., -2.,
+             -3.]).astype(np.float32)
         dy = tensor.from_numpy(y_t)
         dy.to_device(dev)
 
@@ -3291,15 +3286,16 @@
         self.rounde_helper(gpu_dev)
 
     def round_helper(self, dev):
-        X = np.array([0.1, 0.5, 0.9, 1.2, 1.5,
-                    1.8, 2.3, 2.5, 2.7, -1.1,
-                    -1.5, -1.9, -2.2, -2.5, -2.8]).astype(np.float32)
-        x = tensor.from_numpy(X)
-        x.to_device(dev)
-
-        y_t = np.array([0., 1., 1., 1., 2.,
-                    2., 2., 3., 3., -1.,
-                    -2., -2., -2., -3., -3.]).astype(np.float32)
+        X = np.array([
+            0.1, 0.5, 0.9, 1.2, 1.5, 1.8, 2.3, 2.5, 2.7, -1.1, -1.5, -1.9, -2.2,
+            -2.5, -2.8
+        ]).astype(np.float32)
+        x = tensor.from_numpy(X)
+        x.to_device(dev)
+
+        y_t = np.array(
+            [0., 1., 1., 1., 2., 2., 2., 3., 3., -1., -2., -2., -2., -3.,
+             -3.]).astype(np.float32)
         dy = tensor.from_numpy(y_t)
         dy.to_device(dev)
 
