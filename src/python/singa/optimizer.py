# Licensed to the Apache Software Foundation (ASF) under one
# or more contributor license agreements.  See the NOTICE file
# distributed with this work for additional information
# regarding copyright ownership.  The ASF licenses this file
# to you under the Apache License, Version 2.0 (the
# "License"); you may not use this file except in compliance
# with the License.  You may obtain a copy of the License at
#
#   http://www.apache.org/licenses/LICENSE-2.0
#
# Unless required by applicable law or agreed to in writing,
# software distributed under the License is distributed on an
# "AS IS" BASIS, WITHOUT WARRANTIES OR CONDITIONS OF ANY
# KIND, either express or implied.  See the License for the
# specific language governing permissions and limitations
# under the License.
# =============================================================================
'''This module includes a set of optimizers for updating model parameters.

Example usage::

  from singa import optimizer
  from singa import tensor

  sgd = optimizer.SGD(lr=0.01, momentum=0.9, weight_decay=1e-4)
  p = tensor.Tensor((3,5))
  p.uniform(-1, 1)
  g = tensor.Tensor((3,5))
  g.gaussian(0, 0.01)

  sgd.apply(1, g, p, 'param')  # use the global lr=0.1 for epoch 1
  sgd.apply_with_lr(2, 0.03, g, p, 'param')  # use lr=0.03 for epoch 2
'''

from . import singa_wrap as singa
import tensor
from proto import model_pb2


class Optimizer(object):
    '''The base python optimizer class.

    Typically, an optimizer is used as follows:

    1. construct the optimizer
    2. (optional) register each parameter with its specs.
    3. use the optimizer to update parameter values given parameter gradients
       and other optional info

    The subclasses should override the apply_with_lr function to do the real
    parameter udpate.

    Args:
        lr (float): a constant for the learning rate, mutually exclusive with
            'lr_gen'.
        momentum (float): a constant for the momentum value
<<<<<<< HEAD
        decay (float): the coefficent for L2 regularizer, which is mutually
=======
        weight_decay (float): the coefficent for L2 regularizer, which is mutually
>>>>>>> 9c71bd67
            exclusive with 'regularizer'.
        lr_gen (function): a function returns the learning rate given
            the current training step/epoch. It is mutually exclusive with lr.
            If both are not set, the apply_with_lr function should be used for
            param updating.
        regularizer: an instance of Regularizer or RegularizerConf; If set,
            regularization would be applied in apply_with_lr().
            Users can also do regularization outside.
        constraint: an instance of Constraint or ConstraintConf; If set,
            constraint would be applied inside apply_with_lr(). Users can
            also do regularization outside.
    '''
<<<<<<< HEAD
    def __init__(self, lr=None, momentum=None, decay=None, lr_gen=None,
=======
    def __init__(self, lr=None, momentum=None, weight_decay=None, lr_gen=None,
>>>>>>> 9c71bd67
                 regularizer=None, constraint=None):
        if lr is not None:
            assert lr_gen is None, 'Cannot set lr and lr_gen at the same time'

            def lr_gen(epoch):
                return lr
        self.lr_gen = lr_gen
        self.momentum = momentum
<<<<<<< HEAD
        if decay is not None:
=======
        if weight_decay is not None:
>>>>>>> 9c71bd67
            assert regularizer is None, \
                'Cannot set weight_decay and regularizer at the same time'
            regularizer = L2Regularizer(weight_decay)
        if regularizer is not None:
            if isinstance(regularizer, model_pb2.RegularizerConf):
                self.regularizer = CppRegularizer(regularizer)
            else:
                self.regularizer = regularizer
        else:
            self.regularizer = None
        if constraint is not None:
            if isinstance(constraint, model_pb2.ConstraintConf):
                self.constraint = CppConstraint(constraint)
            else:
                self.constraint = constraint
        else:
            self.constraint = None
        self.regularizers = {}
        self.constraints = {}
        self.decay_multiplier = {}
        self.learning_rate_multiplier = {}

    def register(self, name, specs):
        '''Register the param specs, including creating regularizer and
        constraint per param object. Param specific regularizer and constraint
        have higher priority than the global ones.

        Args:
            name (str): parameter name
            specs (ParamSpec): protobuf obj, including regularizer and
                constraint, multipliers for learning rate and weight decay.
<<<<<<< HEAD
        '''
=======

        '''
	assert type(specs) == model_pb2.ParamSpec, \
		'specs should be model_pb2.ParamSpec instance'
>>>>>>> 9c71bd67
        if specs.HasField('regularizer'):
            self.regularizers[name] = CppRegularizer(specs.regularizer)
        if specs.HasField('constraint'):
            self.constraints[name] = CppConstraint(specs.constraint)
        if specs.lr_mult != 1:
            self.learning_rate_multiplier[name] = specs.lr_mult
        if specs.decay_mult != 1:
            self.decay_multiplier[name] = specs.decay_mult

<<<<<<< HEAD
    def apply_regularizer_constraint(self, value, grad, name=None, epoch=None):
=======
    def apply_regularizer_constraint(self, epoch, value, grad, name=None):
>>>>>>> 9c71bd67
        '''Apply regularization and constraint if available.

        If there are both global regularizer (constraint) and param specific
        regularizer (constraint), it would use the param specific one.

        Args:
            value (Tensor): parameter value Tensor
            grad (Tensor): parameter gradient Tensor
            name (string): to get parameter specific regularizer or constraint
            epoch (int): some regularizer or constraint would use epoch

        Returns:
            the updated gradient Tensor
        '''
        if name is not None and name in self.constraints:
<<<<<<< HEAD
            self.constraints[name].apply(value, grad, epoch)
=======
            self.constraints[name].apply(epoch, value, grad)
>>>>>>> 9c71bd67
        elif self.constraint is not None:
            self.constraint.apply(epoch, value, grad)

        if name is not None and name in self.regularizers:
<<<<<<< HEAD
            self.regularizers[name].apply(value, grad, epoch)
=======
            self.regularizers[name].apply(epoch, value, grad)
>>>>>>> 9c71bd67
        elif self.regularizer is not None:
            self.regularizer.apply(epoch, value, grad)
        return grad

    def apply_with_lr(self, epoch, lr, grad, value, name=None):
        '''Do update with given learning rate.

        The subclass optimizer must override this function.

        Args:
            epoch (int): training epoch (could be iteration or epoch)
            lr (float): learning rate
            grad (Tensor): parameter gradient
            value (Tesnor): parameter value
            name (string): paramter name to retrieval parameter specific
                updating rules (including regularizer and constraint)

        Returns:
            updated parameter value
        '''
        assert False, 'This is the base function, pls call the subclass func'
        return value

    def apply(self, epoch, grad, value, name=None):
        '''Do update assuming the learning rate generator is set.

        The subclass optimizer does not need to override this function.

        Args:
            epoch (int): training epoch (could be iteration or epoch)
            grad (Tensor): parameter gradient
            value (Tesnor): parameter value
            name (string): paramter name to retrieval parameter specific
                updating rules (including regularizer and constraint)

        Return:
            updated parameter value
        '''
        assert self.lr_gen is not None, 'Learning rate generator is not set.'\
            'Either set the lr_gen in constructor or call apply_with_lr'
        lr = self.lr_gen(epoch)
        return self.apply_with_lr(epoch, lr, grad, value, name)


class SGD(Optimizer):
    '''The vallina Stochasitc Gradient Descent algorithm with momentum.

    See the base Optimizer for all arguments.
    '''

<<<<<<< HEAD
    def __init__(self, lr=None, momentum=None, decay=None, lr_gen=None,
                 regularizer=None, constraint=None):
        super(SGD, self).__init__(lr, momentum, decay, lr_gen, regularizer,
                                  constraint)
        conf = model_pb2.OptimizerConf()
        conf.momentum = self.momentum
=======
    def __init__(self, lr=None, momentum=None, weight_decay=None, lr_gen=None,
                 regularizer=None, constraint=None):
        super(SGD, self).__init__(lr, momentum, weight_decay, lr_gen, regularizer,
                                  constraint)
        conf = model_pb2.OptimizerConf()
        if self.momentum is not None:
            conf.momentum = self.momentum
>>>>>>> 9c71bd67
        conf.type = 'sgd'
        self.opt = singa.CreateOptimizer('SGD')
        self.opt.Setup(conf.SerializeToString())

    def apply_with_lr(self, epoch, lr, grad, value, name):
        self.apply_regularizer_constraint(epoch, value, grad, name)
        self.opt.Apply(epoch, lr, name, grad.singa_tensor, value.singa_tensor)
        return value


class Nesterov(Optimizer):
    '''The SGD with Nesterov momentum.

    See the base Optimizer for all arguments.
    '''

<<<<<<< HEAD
    def __init__(self, lr=None, momentum=0.9, decay=None, lr_gen=None,
                 regularizer=None, constraint=None):
        super(Nesterov, self).__init__(lr, momentum, decay, lr_gen, regularizer,
                                       constraint)
        conf = model_pb2.OptimizerConf()
        conf.momentum = momentum
=======
    def __init__(self, lr=None, momentum=0.9, weight_decay=None, lr_gen=None,
                 regularizer=None, constraint=None):
        super(Nesterov, self).__init__(lr, momentum, weight_decay, lr_gen, regularizer,
                                       constraint)
        conf = model_pb2.OptimizerConf()
        if self.momentum is not None:
            conf.momentum = momentum
>>>>>>> 9c71bd67
        conf.type = 'nesterov'
        self.opt = singa.CreateOptimizer('Nesterov')
        self.opt.Setup(conf.SerializeToString())

    def apply_with_lr(self, epoch, lr, grad, value, name):
        self.apply_regularizer_constraint(epoch, value, grad, name)
        self.opt.Apply(epoch, lr, name, grad.singa_tensor, value.singa_tensor)
        return value


class AdaGrad(Optimizer):
    '''AdaGrad optimizer.

    See the base Optimizer for all constructor args.

    Args:
        epsilon (float): small number for preventing numeric error.
    '''
<<<<<<< HEAD
    def __init__(self, epsilon=1e-8, lr=None, decay=None, lr_gen=None,
                 regularizer=None, constraint=None):
        super(RMSProp, self).__init__(lr, decay, lr_gen, regularizer,
=======
    def __init__(self, epsilon=1e-8, lr=None, weight_decay=None, lr_gen=None,
                 regularizer=None, constraint=None):
        super(RMSProp, self).__init__(lr, weight_decay, lr_gen, regularizer,
>>>>>>> 9c71bd67
                                      constraint)
        conf = model_pb2.OptimizerConf()
        conf.delta = epsilon
        conf.type = 'adagrad'
        self.opt = singa.CreateOptimizer('AdaGrad')
        self.opt.Setup(conf.SerializeToString())

    def apply_with_lr(self, epoch, lr, grad, value, name):
        grad = self.apply_regularizer_constraint(epoch, value, grad, name)
        self.opt.Apply(epoch, lr,  name, grad.singa_tensor, value.singa_tensor)
        return value


class RMSProp(Optimizer):
    '''RMSProp optimizer.

    See the base Optimizer for all constructor args.

    Args:
        rho (float): float within [0, 1]
        epsilon (float): small value for preventing numeric error
    '''

<<<<<<< HEAD
    def __init__(self, rho=0.9, epsilon=1e-8, lr=None, decay=None, lr_gen=None,
                 regularizer=None, constraint=None):
        super(RMSProp, self).__init__(lr, decay, lr_gen, regularizer,
=======
    def __init__(self, rho=0.9, epsilon=1e-8, lr=None, weight_decay=None, lr_gen=None,
                 regularizer=None, constraint=None):
        super(RMSProp, self).__init__(lr, weight_decay, lr_gen, regularizer,
>>>>>>> 9c71bd67
                                      constraint)
        conf = model_pb2.OptimizerConf()
        conf.rho = rho
        conf.delta = epsilon
        self.opt = singa.CreateOptimizer('RMSProp')
        self.opt.Setup(conf.SerializeToString())

    def apply_with_lr(self, epoch, lr, grad, value, name):
        grad = self.apply_regularizer_constraint(epoch, value, grad, name)
        self.opt.Apply(epoch, lr,  name, grad.singa_tensor, value.singa_tensor)
        return value


class Regularizer(object):
    '''Base Python regularizer for parameter gradients.'''

    def apply(self, value, grad):
        assert False, 'Not Implemented. Call the subclass function.'
        return grad


class CppRegularizer(Regularizer):
    '''Wrapper for regularizer implemented using C++.

    Args:
        conf (RegularizerConf): protobuf message for the configuration.
    '''

    def __init__(self, conf):
        self.reg = singa.CreateRegularizer(conf.type)
        self.reg.Setup(conf.SerializeToString())

    def apply(self, epoch, value, grad):
        self.reg.Apply(epoch, value.singa_tensor, grad.singa_tensor)
        return grad


class L2Regularizer(Regularizer):
    '''L2 regularization

    Args:
        coefficient (float): regularization coefficient.
    '''

    def __init__(self, coefficient):
        self.coefficient = coefficient

    def apply(self, epoch, value, grad, coefficient=None):
        if coefficient is None:
            assert self.coefficient is not None, 'Must set the coefficient'
            coefficient = self.coefficient
        tensor.axpy(coefficient, value, grad)
        return grad


class Constraint(object):
    '''Base Python constraint class for paramter gradients'''

    def apply(self, epoch, value, grad):
        return grad


class CppConstraint(Constraint):
    '''Wrapper for constraints implemented using C++.

    Args:
        conf (ConstraintConf): protobuf message for the configuration.
    '''
    def __init__(self, conf):
        self.constraint = singa.CreateConstraint(conf.type)
        self.constraint.Setup(conf.SerializeToString())

    def apply(self, epoch, value, grad):
        self.constraint.Apply(epoch, value.singa_tensor, grad.singa_tensor)
        return grad


class L2Constraint(Constraint):
    '''Rescale the gradient to make the L2 norm <= a given threshold'''

    def __init__(self, threshold=None):
        self.threshold = threshold

    def apply(self, epoch, value, grad, threshold=None):
        if threshold is None:
            assert self.threshold is not None, 'Must set the threshold'
            threshold = self.threshold
        nrm = grad.l2()
        grad *= threshold / nrm
        return grad<|MERGE_RESOLUTION|>--- conflicted
+++ resolved
@@ -54,12 +54,8 @@
         lr (float): a constant for the learning rate, mutually exclusive with
             'lr_gen'.
         momentum (float): a constant for the momentum value
-<<<<<<< HEAD
-        decay (float): the coefficent for L2 regularizer, which is mutually
-=======
-        weight_decay (float): the coefficent for L2 regularizer, which is mutually
->>>>>>> 9c71bd67
-            exclusive with 'regularizer'.
+        weight_decay (float): the coefficent for L2 regularizer, which is
+            mutually exclusive with 'regularizer'.
         lr_gen (function): a function returns the learning rate given
             the current training step/epoch. It is mutually exclusive with lr.
             If both are not set, the apply_with_lr function should be used for
@@ -71,11 +67,8 @@
             constraint would be applied inside apply_with_lr(). Users can
             also do regularization outside.
     '''
-<<<<<<< HEAD
-    def __init__(self, lr=None, momentum=None, decay=None, lr_gen=None,
-=======
+
     def __init__(self, lr=None, momentum=None, weight_decay=None, lr_gen=None,
->>>>>>> 9c71bd67
                  regularizer=None, constraint=None):
         if lr is not None:
             assert lr_gen is None, 'Cannot set lr and lr_gen at the same time'
@@ -84,11 +77,7 @@
                 return lr
         self.lr_gen = lr_gen
         self.momentum = momentum
-<<<<<<< HEAD
-        if decay is not None:
-=======
         if weight_decay is not None:
->>>>>>> 9c71bd67
             assert regularizer is None, \
                 'Cannot set weight_decay and regularizer at the same time'
             regularizer = L2Regularizer(weight_decay)
@@ -120,14 +109,10 @@
             name (str): parameter name
             specs (ParamSpec): protobuf obj, including regularizer and
                 constraint, multipliers for learning rate and weight decay.
-<<<<<<< HEAD
+
         '''
-=======
-
-        '''
-	assert type(specs) == model_pb2.ParamSpec, \
-		'specs should be model_pb2.ParamSpec instance'
->>>>>>> 9c71bd67
+        assert isinstance(specs, model_pb2.ParamSpec), \
+            'specs should be model_pb2.ParamSpec instance'
         if specs.HasField('regularizer'):
             self.regularizers[name] = CppRegularizer(specs.regularizer)
         if specs.HasField('constraint'):
@@ -137,11 +122,7 @@
         if specs.decay_mult != 1:
             self.decay_multiplier[name] = specs.decay_mult
 
-<<<<<<< HEAD
-    def apply_regularizer_constraint(self, value, grad, name=None, epoch=None):
-=======
     def apply_regularizer_constraint(self, epoch, value, grad, name=None):
->>>>>>> 9c71bd67
         '''Apply regularization and constraint if available.
 
         If there are both global regularizer (constraint) and param specific
@@ -157,20 +138,12 @@
             the updated gradient Tensor
         '''
         if name is not None and name in self.constraints:
-<<<<<<< HEAD
-            self.constraints[name].apply(value, grad, epoch)
-=======
             self.constraints[name].apply(epoch, value, grad)
->>>>>>> 9c71bd67
         elif self.constraint is not None:
             self.constraint.apply(epoch, value, grad)
 
         if name is not None and name in self.regularizers:
-<<<<<<< HEAD
-            self.regularizers[name].apply(value, grad, epoch)
-=======
             self.regularizers[name].apply(epoch, value, grad)
->>>>>>> 9c71bd67
         elif self.regularizer is not None:
             self.regularizer.apply(epoch, value, grad)
         return grad
@@ -221,22 +194,20 @@
     See the base Optimizer for all arguments.
     '''
 
-<<<<<<< HEAD
-    def __init__(self, lr=None, momentum=None, decay=None, lr_gen=None,
-                 regularizer=None, constraint=None):
-        super(SGD, self).__init__(lr, momentum, decay, lr_gen, regularizer,
-                                  constraint)
-        conf = model_pb2.OptimizerConf()
-        conf.momentum = self.momentum
-=======
     def __init__(self, lr=None, momentum=None, weight_decay=None, lr_gen=None,
                  regularizer=None, constraint=None):
-        super(SGD, self).__init__(lr, momentum, weight_decay, lr_gen, regularizer,
-                                  constraint)
+        super(
+            SGD,
+            self).__init__(
+            lr,
+            momentum,
+            weight_decay,
+            lr_gen,
+            regularizer,
+         constraint)
         conf = model_pb2.OptimizerConf()
         if self.momentum is not None:
             conf.momentum = self.momentum
->>>>>>> 9c71bd67
         conf.type = 'sgd'
         self.opt = singa.CreateOptimizer('SGD')
         self.opt.Setup(conf.SerializeToString())
@@ -253,22 +224,13 @@
     See the base Optimizer for all arguments.
     '''
 
-<<<<<<< HEAD
-    def __init__(self, lr=None, momentum=0.9, decay=None, lr_gen=None,
-                 regularizer=None, constraint=None):
-        super(Nesterov, self).__init__(lr, momentum, decay, lr_gen, regularizer,
-                                       constraint)
-        conf = model_pb2.OptimizerConf()
-        conf.momentum = momentum
-=======
     def __init__(self, lr=None, momentum=0.9, weight_decay=None, lr_gen=None,
                  regularizer=None, constraint=None):
-        super(Nesterov, self).__init__(lr, momentum, weight_decay, lr_gen, regularizer,
-                                       constraint)
+        super(Nesterov, self).__init__(lr, momentum, weight_decay, lr_gen,
+                                       regularizer, constraint)
         conf = model_pb2.OptimizerConf()
         if self.momentum is not None:
             conf.momentum = momentum
->>>>>>> 9c71bd67
         conf.type = 'nesterov'
         self.opt = singa.CreateOptimizer('Nesterov')
         self.opt.Setup(conf.SerializeToString())
@@ -287,15 +249,10 @@
     Args:
         epsilon (float): small number for preventing numeric error.
     '''
-<<<<<<< HEAD
-    def __init__(self, epsilon=1e-8, lr=None, decay=None, lr_gen=None,
-                 regularizer=None, constraint=None):
-        super(RMSProp, self).__init__(lr, decay, lr_gen, regularizer,
-=======
+
     def __init__(self, epsilon=1e-8, lr=None, weight_decay=None, lr_gen=None,
                  regularizer=None, constraint=None):
         super(RMSProp, self).__init__(lr, weight_decay, lr_gen, regularizer,
->>>>>>> 9c71bd67
                                       constraint)
         conf = model_pb2.OptimizerConf()
         conf.delta = epsilon
@@ -319,15 +276,9 @@
         epsilon (float): small value for preventing numeric error
     '''
 
-<<<<<<< HEAD
-    def __init__(self, rho=0.9, epsilon=1e-8, lr=None, decay=None, lr_gen=None,
-                 regularizer=None, constraint=None):
-        super(RMSProp, self).__init__(lr, decay, lr_gen, regularizer,
-=======
-    def __init__(self, rho=0.9, epsilon=1e-8, lr=None, weight_decay=None, lr_gen=None,
-                 regularizer=None, constraint=None):
+    def __init__(self, rho=0.9, epsilon=1e-8, lr=None, weight_decay=None,
+                 lr_gen=None, regularizer=None, constraint=None):
         super(RMSProp, self).__init__(lr, weight_decay, lr_gen, regularizer,
->>>>>>> 9c71bd67
                                       constraint)
         conf = model_pb2.OptimizerConf()
         conf.rho = rho
@@ -396,6 +347,7 @@
     Args:
         conf (ConstraintConf): protobuf message for the configuration.
     '''
+
     def __init__(self, conf):
         self.constraint = singa.CreateConstraint(conf.type)
         self.constraint.Setup(conf.SerializeToString())
